--- conflicted
+++ resolved
@@ -474,12 +474,8 @@
     KEY_NODE_ATTR = "key"
     OP_EXEC_CONTEXT_NODE_ATTR = "op_exec_context"
     ACTIVATION_SHAPE_EDGE_ATTR = "activation_shape"
-<<<<<<< HEAD
-    IN_PORT_NAME = "in_port"
+    IN_PORT_NAME_EDGE_ATTR = "in_port"
     MODULE_DETAILS = "module_details"
-=======
-    IN_PORT_NAME_EDGE_ATTR = "in_port"
->>>>>>> af5e5bba
 
     def __init__(self):
         self._nx_graph = nx.DiGraph()
