"""
 Copyright (c) 2019 Intel Corporation
 Licensed under the Apache License, Version 2.0 (the "License");
 you may not use this file except in compliance with the License.
 You may obtain a copy of the License at
      http://www.apache.org/licenses/LICENSE-2.0
 Unless required by applicable law or agreed to in writing, software
 distributed under the License is distributed on an "AS IS" BASIS,
 WITHOUT WARRANTIES OR CONDITIONS OF ANY KIND, either express or implied.
 See the License for the specific language governing permissions and
 limitations under the License.
"""

import glob
import stat
import sys
import sysconfig

import codecs
import os
import re
from setuptools import setup, find_packages

here = os.path.abspath(os.path.dirname(__file__))

with open("{}/README.md".format(here), "r") as fh:
    long_description = fh.read()


def read(*parts):
    with codecs.open(os.path.join(here, *parts), 'r') as fp:
        return fp.read()


def find_version(*file_paths):
    version_file = read(*file_paths)
    version_match = re.search(r"^__version__ = ['\"]([^'\"]*)['\"]",
                              version_file, re.M)
    if version_match:
        return version_match.group(1)
    raise RuntimeError("Unable to find version string.")


INSTALL_REQUIRES = ["ninja",
                    "addict",
                    "pillow",
                    "texttable",
                    "scipy==1.3.2",
                    "networkx",
                    "graphviz",
                    "jsonschema",
                    "pydot",
                    "tensorboardX",
                    "jstyleson",
                    "matplotlib",
                    "numpy",
                    "tqdm",
                    "onnx",
                    "opencv-python",
                    "pytest-mock",
                    "prettytable",
                    "mdutils",
                    "yattag",
                    "jsonschema",
                    "wheel",
                    "defusedxml"]

DEPENDENCY_LINKS = []

python_version = sys.version_info[:2]
if python_version[0] < 3:
    print("Only Python > 3.5 is supported")
    sys.exit(0)
elif  python_version[1] < 5:
    print("Only Python > 3.5 is supported")
    sys.exit(0)

version_string = "{}{}".format(sys.version_info[0], sys.version_info[1])

INSTALL_REQUIRES.extend(["torch", "torchvision"])

TORCH_VERSION = "1.5.0"
TORCHVISION_VERSION = "0.6.0"
CUDA_VERSION = "102"
IS_CUDA_VER_DEFAULT_FOR_CURRENT_TORCH_VER = True

TORCH_SOURCE_URL_TEMPLATE = 'https://download.pytorch.org/whl/{mode}/torch-{tv}{whl_mode}-cp{ver}-cp{' \
                            'ver}m-linux_x86_64.whl'
TORCHVISION_SOURCE_URL_TEMPLATE = 'https://download.pytorch.org/whl/{mode}/torchvision-{tvv}{whl_mode}-cp{ver}-cp{' \
                                  'ver}m-linux_x86_64.whl'
WHL_MODE_TEMPLATE = '%2B{mode}'

if "--cpu-only" in sys.argv:
    mode = 'cpu'
    whl_mode = WHL_MODE_TEMPLATE.format(mode=mode)
    DEPENDENCY_LINKS = [
        TORCH_SOURCE_URL_TEMPLATE.format(
            tv=TORCH_VERSION,
            ver=version_string,
            mode=mode,
            whl_mode=whl_mode),
        TORCHVISION_SOURCE_URL_TEMPLATE.format(
            tvv=TORCHVISION_VERSION,
            ver=version_string,
            mode=mode,
            whl_mode=whl_mode)]
<<<<<<< HEAD
=======
    sys.argv.remove("--cpu-only")
>>>>>>> 80391fd8
else:
    mode = "cu{}".format(CUDA_VERSION)
    whl_mode = '' if IS_CUDA_VER_DEFAULT_FOR_CURRENT_TORCH_VER else WHL_MODE_TEMPLATE.format(mode=mode)
    DEPENDENCY_LINKS = [
        TORCH_SOURCE_URL_TEMPLATE.format(
            tv=TORCH_VERSION,
            ver=version_string,
            mode=mode,
            whl_mode=whl_mode),
        TORCHVISION_SOURCE_URL_TEMPLATE.format(
            tvv=TORCHVISION_VERSION,
            ver=version_string,
            mode=mode,
            whl_mode=whl_mode)]


EXTRAS_REQUIRE = {
    "tests": [
        "pytest"],
    "docs": []
}

setup(
    name="nncf",
    version=find_version(os.path.join(here, "nncf/version.py")),
    author="Intel",
    author_email="alexander.kozlov@intel.com",
    description="Neural Networks Compression Framework",
    long_description=long_description,
    long_description_content_type="text/markdown",
    url="https://github.com/openvinotoolkit/nncf_pytorch",
    packages=find_packages(exclude=["tests", "tests.*",
                                    "examples", "examples.*",
                                    "tools", "tools.*"]),
    dependency_links=DEPENDENCY_LINKS,
    classifiers=[
        "Programming Language :: Python :: 3",
        "License :: OSI Approved :: Apache Software License",
        "Operating System :: OS Independent",
    ],
    install_requires=INSTALL_REQUIRES,
    extras_require=EXTRAS_REQUIRE,
    keywords=["compression", "quantization", "sparsity", "mixed-precision-training",
              "quantization-aware-training", "hawq", "classification",
              "pruning", "object-detection", "semantic-segmentation", "nlp",
              "bert", "transformers", "mmdetection"],
    include_package_data=True
)

path_to_ninja = glob.glob(str(sysconfig.get_paths()["purelib"]+"/ninja*/ninja/data/bin/"))
if path_to_ninja:
    path_to_ninja = str(path_to_ninja[0]+"ninja")
    if not os.access(path_to_ninja, os.X_OK):
        st = os.stat(path_to_ninja)
        os.chmod(path_to_ninja, st.st_mode | stat.S_IEXEC)<|MERGE_RESOLUTION|>--- conflicted
+++ resolved
@@ -104,10 +104,7 @@
             ver=version_string,
             mode=mode,
             whl_mode=whl_mode)]
-<<<<<<< HEAD
-=======
     sys.argv.remove("--cpu-only")
->>>>>>> 80391fd8
 else:
     mode = "cu{}".format(CUDA_VERSION)
     whl_mode = '' if IS_CUDA_VER_DEFAULT_FOR_CURRENT_TORCH_VER else WHL_MODE_TEMPLATE.format(mode=mode)
