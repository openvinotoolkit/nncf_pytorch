"""
 Copyright (c) 2019 Intel Corporation
 Licensed under the Apache License, Version 2.0 (the "License");
 you may not use this file except in compliance with the License.
 You may obtain a copy of the License at
      http://www.apache.org/licenses/LICENSE-2.0
 Unless required by applicable law or agreed to in writing, software
 distributed under the License is distributed on an "AS IS" BASIS,
 WITHOUT WARRANTIES OR CONDITIONS OF ANY KIND, either express or implied.
 See the License for the specific language governing permissions and
 limitations under the License.
"""

# Major parts of this sample reuse code from:
# https://github.com/davidtvs/PyTorch-ENet
# https://github.com/pytorch/vision/tree/master/references/segmentation

import sys
from os import path as osp

import functools
import numpy as np
import os
import torch
import torchvision.transforms as T
from examples.common.sample_config import create_sample_config
from torch.optim.lr_scheduler import ReduceLROnPlateau

import examples.semantic_segmentation.utils.data as data_utils
import examples.semantic_segmentation.utils.loss_funcs as loss_funcs
import examples.semantic_segmentation.utils.transforms as JT
from examples.common.argparser import get_common_argument_parser
from examples.common.distributed import configure_distributed
from examples.common.example_logger import logger
from examples.common.execution import ExecutionMode, get_device, get_execution_mode, \
    prepare_model_for_execution, start_worker
from nncf.compression_method_api import CompressionLevel
from nncf.initialization import register_default_init_args
from examples.common.model_loader import load_model, load_resuming_model_state_dict_and_checkpoint_from_path
from examples.common.optimizer import make_optimizer
from examples.common.utils import configure_logging, configure_paths, make_additional_checkpoints, print_args, \
    write_metrics, print_statistics, is_pretrained_model_requested, log_common_mlflow_params, finish_logging
from examples.semantic_segmentation.metric import IoU
from examples.semantic_segmentation.test import Test
from examples.semantic_segmentation.train import Train
from examples.semantic_segmentation.utils.checkpoint import save_checkpoint
from nncf import create_compressed_model
from nncf.utils import is_main_process


def get_arguments(args):
    parser = get_common_argument_parser()
    parser.add_argument(
        "--dataset",
        help="Dataset to use.",
        choices=["camvid", "cityscapes", "mapillary"],
        default=None
    )
    return parser.parse_args(args=args)


def get_preprocessing_transforms(config):
    transforms = []
    for k, v in config.preprocessing.items():
        if k == "resize":
            transforms.append(JT.Resize((v["height"], v["width"])))
    return transforms


def get_augmentations_transforms(config):
    transforms = []
    for k, v in config.augmentations.items():
        if k == "random_hflip":
            transforms.append(JT.RandomHorizontalFlip(v))
        elif k == "random_crop":
            transforms.append(JT.RandomCrop(v))
        elif k == "random_resize":
            transforms.append(JT.RandomResize(v["min_size"], v["max_size"]))
        elif k == "random_scale_aligned":
            transforms.append(JT.RandomScaleAligned(**v))
        elif k == "resize":
            transforms.append(JT.Resize((v["height"], v["width"])))
        elif k == "random_sized_crop":
            transforms.append(JT.RandomSizedCrop(v))
    return transforms


def get_joint_transforms(is_train, config):
    joint_transforms = []
    if is_train and "augmentations" in config:
        joint_transforms += get_augmentations_transforms(config)

    if "preprocessing" in config:
        joint_transforms += get_preprocessing_transforms(config)
        joint_transforms.append(JT.ToTensor())
        if "normalize" in config["preprocessing"]:
            v = config["preprocessing"]["normalize"]
            joint_transforms.append(JT.Normalize(v["mean"], v["std"]))
    else:
        joint_transforms.append(JT.ToTensor())
    return JT.Compose(joint_transforms)


def get_class_weights(train_set, num_classes, config):
    # Get class weights from the selected weighing technique
    logger.info("\nWeighing technique: {}".format(config.weighing))
    weighing = config.get('weighing', 'none')
    if isinstance(weighing, list):
        # Class weights were directly specified in config
        return np.asarray(weighing)

    train_loader_for_weight_count = torch.utils.data.DataLoader(
        train_set,
        batch_size=1, collate_fn=data_utils.collate_fn)
    logger.info("Computing class weights...")
    logger.info("(this can take a while depending on the dataset size)")
    if weighing.lower() == 'enet':
        class_weights = data_utils.enet_weighing(train_loader_for_weight_count, num_classes)
    elif weighing.lower() == 'mfb':
        class_weights = data_utils.median_freq_balancing(train_loader_for_weight_count, num_classes)
    else:
        class_weights = None
    return class_weights


def get_dataset(dataset_name: str) -> torch.utils.data.Dataset:
    # Import the requested dataset
    if dataset_name.lower() == 'camvid':
        from examples.semantic_segmentation.datasets import CamVid as dataset
        # Remove the road_marking class from the CamVid dataset as it's merged
        # with the road class
        if 'road_marking' in dataset.color_encoding:
            del dataset.color_encoding['road_marking']
    elif dataset_name.lower() == 'cityscapes':
        from examples.semantic_segmentation.datasets import Cityscapes as dataset
    elif dataset_name.lower() == 'mapillary':
        from examples.semantic_segmentation.datasets import Mapillary as dataset
    else:
        # Should never happen...but just in case it does
        raise RuntimeError("\"{0}\" is not a supported dataset.".format(
            dataset_name))
    return dataset


def load_dataset(dataset, config):
    logger.info("\nLoading dataset...\n")

    logger.info("Selected dataset: {}".format(config.dataset))
    logger.info("Dataset directory: {}".format(config.dataset_dir))

    transforms_train = get_joint_transforms(is_train=True, config=config)
    transforms_val = get_joint_transforms(is_train=False, config=config)

    # Get selected dataset
    train_set = dataset(
        root=config.dataset_dir,
        image_set='train',
        transforms=transforms_train)

    val_set = dataset(
        config.dataset_dir,
        image_set='val',
        transforms=transforms_val)

    # Samplers
    if config.distributed:
        train_sampler = torch.utils.data.distributed.DistributedSampler(train_set)
    else:
        train_sampler = torch.utils.data.RandomSampler(train_set)

    batch_size = config.batch_size
    num_workers = config.workers

    if config.multiprocessing_distributed:
        batch_size //= config.ngpus_per_node
        num_workers //= config.ngpus_per_node

    # Loaders
    train_loader = torch.utils.data.DataLoader(
        train_set,
        batch_size=batch_size,
        sampler=train_sampler, num_workers=num_workers,
        collate_fn=data_utils.collate_fn, drop_last=True)

    val_sampler = torch.utils.data.SequentialSampler(val_set)
    val_loader = torch.utils.data.DataLoader(
        val_set,
        batch_size=1, num_workers=num_workers,
        shuffle=False,
        sampler=val_sampler,
        collate_fn=data_utils.collate_fn)

    # Get encoding between pixel values in label images and RGB colors
    class_encoding = train_set.color_encoding

    # Get number of classes to predict
    num_classes = len(class_encoding)

    # Print information for debugging
    logger.info("Number of classes to predict: {}".format(num_classes))
    logger.info("Train dataset size: {}".format(len(train_set)))
    logger.info("Validation dataset size: {}".format(len(val_set)))

    # Get a batch of samples to display
    if config.mode.lower() == 'test':
        images, labels = iter(val_loader).next()
    else:
        images, labels = iter(train_loader).next()
    logger.info("Image size: {}".format(images.size()))
    logger.info("Label size: {}".format(labels.size()))
    logger.info("Class-color encoding: {}".format(class_encoding))

    # Show a batch of samples and labels
    if config.imshow_batch and config.mode.lower() != 'test':
        logger.info("Close the figure window to continue...")
        label_to_rgb = T.Compose([
            data_utils.LongTensorToRGBPIL(class_encoding),
            T.ToTensor()
        ])
        color_labels = data_utils.batch_transform(labels, label_to_rgb)
        data_utils.imshow_batch(images, color_labels)

    class_weights = get_class_weights(train_set, num_classes, config)

    if class_weights is not None:
        class_weights = torch.from_numpy(class_weights).float().to(config.device)
        # Set the weight of the unlabeled class to 0
        ignore_unlabeled = config.get("ignore_unlabeled", True)
        if ignore_unlabeled and ('unlabeled' in class_encoding):
            ignore_index = list(class_encoding).index('unlabeled')
            class_weights[ignore_index] = 0

    logger.info("Class weights: {}".format(class_weights))

    return (train_loader, val_loader), class_weights


def get_criterion(class_weights, config):
    if config.model == "icnet":
        criterion = functools.partial(loss_funcs.cross_entropy_icnet, weight=class_weights)
        return criterion

    model_params_config = config.get('model_params', {})
    is_aux_loss = model_params_config.get('aux_loss', False)
    if is_aux_loss:
        criterion = functools.partial(loss_funcs.cross_entropy_aux, weight=class_weights)
    else:
        criterion = functools.partial(loss_funcs.cross_entropy, weight=class_weights)
    return criterion


def get_params_to_optimize(model_without_dp, aux_lr, config):
    if config.model == "icnet":
        params_to_optimize = model_without_dp.parameters()
        return params_to_optimize

    model_params_config = config.get('model_params', {})
    is_aux_loss = model_params_config.get('aux_loss', False)
    if is_aux_loss:
        params_to_optimize = [
            {"params": [p for p in model_without_dp.backbone.parameters() if p.requires_grad]},
            {"params": [p for p in model_without_dp.classifier.parameters() if p.requires_grad]},
        ]
        params = [p for p in model_without_dp.aux_classifier.parameters() if p.requires_grad]
        params_to_optimize.append({"params": params, "lr": aux_lr})
    else:
        params_to_optimize = model_without_dp.parameters()
    return params_to_optimize


# pylint: disable=too-many-branches
# pylint: disable=too-many-statements
def train(model, model_without_dp, compression_ctrl, train_loader, val_loader, criterion, class_encoding, config,
          resuming_checkpoint):
    logger.info("\nTraining...\n")

    # Check if the network architecture is correct
    logger.info(model)

    optim_config = config.get('optimizer', {})
    optim_params = optim_config.get('optimizer_params', {})
    lr = optim_params.get("lr", 1e-4)

    params_to_optimize = get_params_to_optimize(model_without_dp, lr * 10, config)
    optimizer, lr_scheduler = make_optimizer(params_to_optimize, config)

    # Evaluation metric

    ignore_index = None
    ignore_unlabeled = config.get("ignore_unlabeled", True)
    if ignore_unlabeled and ('unlabeled' in class_encoding):
        ignore_index = list(class_encoding).index('unlabeled')

    metric = IoU(len(class_encoding), ignore_index=ignore_index)

    best_miou = -1
    best_compression_level = CompressionLevel.NONE
    # Optionally resume from a checkpoint
    if resuming_checkpoint is not None:
        if optimizer is not None:
            optimizer.load_state_dict(resuming_checkpoint['optimizer'])
        start_epoch = resuming_checkpoint['epoch']
        best_miou = resuming_checkpoint['miou']

        if "scheduler" in resuming_checkpoint and compression_ctrl.scheduler is not None:
            compression_ctrl.scheduler.load_state_dict(resuming_checkpoint['scheduler'])
        logger.info("Resuming from model: Start epoch = {0} "
                    "| Best mean IoU = {1:.4f}".format(start_epoch, best_miou))
        config.start_epoch = start_epoch

    # Start Training
    train_obj = Train(model, train_loader, optimizer, criterion, compression_ctrl, metric, config.device,
                      config.model)
    val_obj = Test(model, val_loader, criterion, metric, config.device,
                   config.model)

    for epoch in range(config.start_epoch, config.epochs):
        logger.info(">>>> [Epoch: {0:d}] Training".format(epoch))

        if config.distributed:
            train_loader.sampler.set_epoch(epoch)

        epoch_loss, (iou, miou) = train_obj.run_epoch(config.print_step)
        if not isinstance(lr_scheduler, ReduceLROnPlateau):
            # Learning rate scheduling should be applied after optimizer’s update
            lr_scheduler.step(epoch)
        compression_ctrl.scheduler.epoch_step()

        logger.info(">>>> [Epoch: {0:d}] Avg. loss: {1:.4f} | Mean IoU: {2:.4f}".
                    format(epoch, epoch_loss, miou))

        if is_main_process():
            config.tb.add_scalar("train/loss", epoch_loss, epoch)
            config.tb.add_scalar("train/mIoU", miou, epoch)
            config.tb.add_scalar("train/learning_rate", optimizer.param_groups[0]['lr'], epoch)
            config.tb.add_scalar("train/compression_loss", compression_ctrl.loss(), epoch)

            for key, value in compression_ctrl.statistics().items():
                if isinstance(value, (int, float)):
                    config.tb.add_scalar("compression/statistics/{0}".format(key), value, epoch)

        if (epoch + 1) % config.save_freq == 0 or epoch + 1 == config.epochs:
            logger.info(">>>> [Epoch: {0:d}] Validation".format(epoch))

            loss, (iou, miou) = val_obj.run_epoch(config.print_step)

            logger.info(">>>> [Epoch: {0:d}] Avg. loss: {1:.4f} | Mean IoU: {2:.4f}".
                        format(epoch, loss, miou))

            if is_main_process():
                config.tb.add_scalar("val/mIoU", miou, epoch)
                config.tb.add_scalar("val/loss", loss, epoch)
                for i, (key, class_iou) in enumerate(zip(class_encoding.keys(), iou)):
                    config.tb.add_scalar("{}/mIoU_Cls{}_{}".format(config.dataset, i, key), class_iou, epoch)

            compression_level = compression_ctrl.compression_level()
            is_best_by_miou = miou > best_miou and compression_level == best_compression_level
            is_best = is_best_by_miou or compression_level > best_compression_level
            if is_best:
                best_miou = miou
            best_compression_level = max(compression_level, best_compression_level)

            if config.metrics_dump is not None:
                write_metrics(best_miou, config.metrics_dump)

            if isinstance(lr_scheduler, ReduceLROnPlateau):
                # Learning rate scheduling should be applied after optimizer’s update
                lr_scheduler.step(best_miou)

            # Print per class IoU on last epoch or if best iou
            if epoch + 1 == config.epochs or is_best:
                for key, class_iou in zip(class_encoding.keys(), iou):
                    logger.info("{0}: {1:.4f}".format(key, class_iou))

            # Save the model if it's the best thus far
            if is_main_process():
                checkpoint_path = save_checkpoint(model,
                                                  optimizer, epoch + 1, best_miou,
                                                  compression_level,
                                                  compression_ctrl.scheduler, config)

                make_additional_checkpoints(checkpoint_path, is_best, epoch + 1, config)
                print_statistics(compression_ctrl.statistics())

    return model


def test(model, test_loader, criterion, class_encoding, config):
    logger.info("\nTesting...\n")

    # Evaluation metric
    ignore_index = None

    ignore_unlabeled = config.get("ignore_unlabeled", True)
    if ignore_unlabeled and ('unlabeled' in class_encoding):
        ignore_index = list(class_encoding).index('unlabeled')

    metric = IoU(len(class_encoding), ignore_index=ignore_index)

    # Test the trained model on the test set
    test_obj = Test(model, test_loader, criterion, metric, config.device, config.model)

    logger.info(">>>> Running test dataset")

    loss, (iou, miou) = test_obj.run_epoch(config.print_step)
    class_iou = dict(zip(class_encoding.keys(), iou))

    logger.info(">>>> Avg. loss: {0:.4f} | Mean IoU: {1:.4f}".format(loss, miou))
    if config.metrics_dump is not None:
        write_metrics(miou, config.metrics_dump)

    # Print per class IoU
    for key, class_iou in zip(class_encoding.keys(), iou):
        logger.info("{0}: {1:.4f}".format(key, class_iou))

    # Show a batch of samples and labels
    if config.imshow_batch:
        logger.info("A batch of predictions from the test set...")
        images, gt_labels = iter(test_loader).next()
        color_predictions = predict(model, images, class_encoding, config)

        from examples.common.models.segmentation.unet import UNet, center_crop
        if isinstance(model, UNet):
            # UNet predicts center image crops
            outputs_size_hw = (color_predictions.size()[2], color_predictions.size()[3])
            gt_labels = center_crop(gt_labels, outputs_size_hw).contiguous()
        data_utils.show_ground_truth_vs_prediction(images, gt_labels, color_predictions, class_encoding)


def predict(model, images, class_encoding, config):
    images = images.to(config.device)

    model.eval()
    with torch.no_grad():
        predictions = model(images)

    if isinstance(predictions, dict):
        predictions = predictions['out']

    # Predictions is one-hot encoded with "num_classes" channels.
    # Convert it to a single int using the indices where the maximum (1) occurs
    _, predictions = torch.max(predictions.data, 1)

    color_predictions = data_utils.label_to_color(predictions, class_encoding)
    return color_predictions


def main_worker(current_gpu, config):
    config.current_gpu = current_gpu
    config.distributed = config.execution_mode in (ExecutionMode.DISTRIBUTED, ExecutionMode.MULTIPROCESSING_DISTRIBUTED)
    if config.distributed:
        configure_distributed(config)

    if is_main_process():
        configure_logging(logger, config)
        print_args(config)

    logger.info(config)

    config.device = get_device(config)
    dataset = get_dataset(config.dataset)
    color_encoding = dataset.color_encoding
    num_classes = len(color_encoding)

    if config.metrics_dump is not None:
        write_metrics(0, config.metrics_dump)

    train_loader = val_loader = criterion = None
    resuming_checkpoint_path = config.resuming_checkpoint_path

    nncf_config = config.nncf_config

    pretrained = is_pretrained_model_requested(config)

    def criterion_fn(model_outputs, target, criterion_):
        labels, loss_outputs, _ = \
            loss_funcs.do_model_specific_postprocessing(config.model, target, model_outputs)
        return criterion_(loss_outputs, labels)

    if config.to_onnx is not None:
        assert pretrained or (resuming_checkpoint_path is not None)
    else:
        loaders, w_class = load_dataset(dataset, config)
        train_loader, val_loader = loaders
        criterion = get_criterion(w_class, config)
        nncf_config = register_default_init_args(nncf_config, train_loader, criterion, criterion_fn, config.device)

    model = load_model(config.model,
                       pretrained=pretrained,
                       num_classes=num_classes,
                       model_params=config.get('model_params', {}),
                       weights_path=config.get('weights'))

    model.to(config.device)

    resuming_model_sd = None
    resuming_checkpoint = None
    if resuming_checkpoint_path is not None:
        resuming_model_sd, resuming_checkpoint = load_resuming_model_state_dict_and_checkpoint_from_path(
            resuming_checkpoint_path)
    compression_ctrl, model = create_compressed_model(model, nncf_config, resuming_state_dict=resuming_model_sd)
    model, model_without_dp = prepare_model_for_execution(model, config)

    if config.distributed:
        compression_ctrl.distributed()

<<<<<<< HEAD
    if resuming_checkpoint_path:
        if not config.pretrained:
            # Load the previously saved model state
            model, _, _, _, _ = \
                load_checkpoint(model, resuming_checkpoint_path, config.device,
                                compression_scheduler=compression_ctrl.scheduler)

    log_common_mlflow_params(config)

=======
>>>>>>> db7a3fe5
    if config.to_onnx:
        compression_ctrl.export_model(config.to_onnx)
        logger.info("Saved to {}".format(config.to_onnx))
        return

    if config.mode.lower() == 'test':
        logger.info(model)
        model_parameters = filter(lambda p: p.requires_grad, model.parameters())
        params = sum([np.prod(p.size()) for p in model_parameters])
        logger.info("Trainable argument count:{params}".format(params=params))
        model = model.to(config.device)
        test(model, val_loader, criterion, color_encoding, config)
        print_statistics(compression_ctrl.statistics())
    elif config.mode.lower() == 'train':
        train(model, model_without_dp, compression_ctrl, train_loader, val_loader, criterion, color_encoding, config,
              resuming_checkpoint)
    else:
        # Should never happen...but just in case it does
        raise RuntimeError(
            "\"{0}\" is not a valid choice for execution mode.".format(
                config.mode))
    finish_logging(config)


def main(argv):
    parser = get_common_argument_parser()
    arguments = parser.parse_args(args=argv)
    config = create_sample_config(arguments, parser)
    if arguments.dist_url == "env://":
        config.update_from_env()

    if not osp.exists(config.log_dir):
        os.makedirs(config.log_dir)

    config.log_dir = str(config.log_dir)
    configure_paths(config)
    logger.info("Save directory: {}".format(config.log_dir))

    config.execution_mode = get_execution_mode(config)
    start_worker(main_worker, config)


if __name__ == '__main__':
    main(sys.argv[1:])<|MERGE_RESOLUTION|>--- conflicted
+++ resolved
@@ -504,18 +504,8 @@
     if config.distributed:
         compression_ctrl.distributed()
 
-<<<<<<< HEAD
-    if resuming_checkpoint_path:
-        if not config.pretrained:
-            # Load the previously saved model state
-            model, _, _, _, _ = \
-                load_checkpoint(model, resuming_checkpoint_path, config.device,
-                                compression_scheduler=compression_ctrl.scheduler)
-
     log_common_mlflow_params(config)
 
-=======
->>>>>>> db7a3fe5
     if config.to_onnx:
         compression_ctrl.export_model(config.to_onnx)
         logger.info("Saved to {}".format(config.to_onnx))
