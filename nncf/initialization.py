--- conflicted
+++ resolved
@@ -11,11 +11,9 @@
 from torch.utils.data import DataLoader
 
 from nncf.progress_bar import ProgressBar
-<<<<<<< HEAD
 from nncf.structures import QuantizationPrecisionInitArgs, QuantizationRangeInitArgs, \
     BNAdaptationInitArgs, AutoQPrecisionInitArgs, TrainEpochArgs
 from nncf.utils import objwalk, is_tensor, training_mode_switcher
-=======
 from nncf.structures import AutoQPrecisionInitArgs
 from nncf.structures import BNAdaptationInitArgs
 from nncf.structures import QuantizationPrecisionInitArgs
@@ -23,7 +21,6 @@
 from nncf.utils import is_tensor
 from nncf.utils import objwalk
 from nncf.utils import training_mode_switcher
->>>>>>> 92a87685
 
 
 class InitializingDataLoader:
@@ -230,17 +227,9 @@
                                criterion: _Loss = None,
                                criterion_fn: Callable[[Any, Any, _Loss], torch.Tensor] = None,
                                autoq_eval_fn: Callable[[torch.nn.Module, torch.utils.data.DataLoader], float] = None,
-                               train_epoch_fn = None,
                                autoq_eval_loader: torch.utils.data.DataLoader = None,
-<<<<<<< HEAD
                                device: str = None,
-                               uncompressed_model_accuracy = None,
-                               config = None,
                                ) -> 'NNCFConfig':
-
-=======
-                               device: str = None) -> 'NNCFConfig':
->>>>>>> 92a87685
     nncf_config.register_extra_structs([QuantizationRangeInitArgs(data_loader=train_loader,
                                                                   device=device),
                                         BNAdaptationInitArgs(data_loader=train_loader,
@@ -261,12 +250,19 @@
                                                                    eval_fn=autoq_eval_fn,
                                                                    nncf_config=nncf_config)])
 
-    if train_epoch_fn:
-        nncf_config.register_extra_structs([TrainEpochArgs(train_epoch_fn=train_epoch_fn,
-                                                           eval_fn=autoq_eval_fn,
-                                                           config=config,
-                                                           criterion_fn=criterion_fn,
-                                                           device=device,
-                                                           uncompressed_model_accuracy=uncompressed_model_accuracy)])
-
+    return nncf_config
+
+
+def register_training_loop_args(nncf_config: 'NNCFConfig',
+                                train_epoch_fn=None,
+                                eval_fn=None,
+                                configure_optimizers_fn=None,
+                                on_training_end_fn=None,
+                                config=None):
+
+    nncf_config.register_extra_structs([TrainEpochArgs(train_epoch_fn=train_epoch_fn,
+                                                       eval_fn=eval_fn,
+                                                       configure_optimizers_fn=configure_optimizers_fn,
+                                                       on_training_end_fn=on_training_end_fn,
+                                                       config=config)])
     return nncf_config