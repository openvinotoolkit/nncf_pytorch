"""
 Copyright (c) 2019-2020 Intel Corporation
 Licensed under the Apache License, Version 2.0 (the "License");
 you may not use this file except in compliance with the License.
 You may obtain a copy of the License at
      http://www.apache.org/licenses/LICENSE-2.0
 Unless required by applicable law or agreed to in writing, software
 distributed under the License is distributed on an "AS IS" BASIS,
 WITHOUT WARRANTIES OR CONDITIONS OF ANY KIND, either express or implied.
 See the License for the specific language governing permissions and
 limitations under the License.
"""

from .common.utils.backend import __nncf_backend__
from .config import NNCFConfig
from .version import __version__

if __nncf_backend__ == 'Torch':

    from .version import BKC_TORCH_VERSION
    import torch
    from pkg_resources import parse_version
    if parse_version(BKC_TORCH_VERSION).base_version != parse_version(torch.__version__).base_version:
        import warnings
        warnings.warn("NNCF provides best results with torch=={bkc}, "
                      "while current torch version is {curr} - consider switching to torch=={bkc}".format(
            bkc=BKC_TORCH_VERSION,
            curr=torch.__version__
        ))

    # NNCF builds extensions based on torch load() function
    # This function has a bug inside which patch_extension_build_function() solves
    # This bug will be fixed in torch 1.8.0
    from .dynamic_graph.patch_pytorch import patch_extension_build_function
    # It must be called before importing packages containing CUDA extensions
    patch_extension_build_function()

    # Required for correct COMPRESSION_ALGORITHMS registry functioning
    from .binarization import algo as binarization_algo
    from .quantization import algo as quantization_algo
    from .sparsity.const import algo as const_sparsity_algo
    from .sparsity.magnitude import algo as magnitude_sparsity_algo
    from .sparsity.rb import algo as rb_sparsity_algo
    from .pruning.filter_pruning import algo as filter_pruning_algo

    # Functions most commonly used in integrating NNCF into training pipelines are
    # listed below for importing convenience

    from .model_creation import create_compressed_model
    from .checkpoint_loading import load_state
    from .common.utils.logger import disable_logging
    from .common.utils.logger import set_log_level
    from .initialization import register_default_init_args
    from .layers import register_module
    from .dynamic_graph.patch_pytorch import register_operator
<<<<<<< HEAD
    from .dynamic_graph.input_wrapping import nncf_model_input
    from .common.accuracy_aware_training.algo import run_accuracy_aware_compressed_training
    from .accuracy_aware_training.runner import PTAccuracyAwareTrainingRunner
=======
    from .dynamic_graph.io_handling import nncf_model_input
    from .dynamic_graph.io_handling import nncf_model_output
>>>>>>> a0280d49

    # NNCF relies on tracing PyTorch operations. Each code that uses NNCF
    # should be executed with PyTorch operators wrapped via a call to "patch_torch_operators",
    # so this call is moved to package __init__ to ensure this.
    from .dynamic_graph.patch_pytorch import patch_torch_operators

    from .extensions import force_build_cpu_extensions, force_build_cuda_extensions

    patch_torch_operators()<|MERGE_RESOLUTION|>--- conflicted
+++ resolved
@@ -53,14 +53,10 @@
     from .initialization import register_default_init_args
     from .layers import register_module
     from .dynamic_graph.patch_pytorch import register_operator
-<<<<<<< HEAD
-    from .dynamic_graph.input_wrapping import nncf_model_input
+    from .dynamic_graph.io_handling import nncf_model_input
+    from .dynamic_graph.io_handling import nncf_model_output
     from .common.accuracy_aware_training.algo import run_accuracy_aware_compressed_training
     from .accuracy_aware_training.runner import PTAccuracyAwareTrainingRunner
-=======
-    from .dynamic_graph.io_handling import nncf_model_input
-    from .dynamic_graph.io_handling import nncf_model_output
->>>>>>> a0280d49
 
     # NNCF relies on tracing PyTorch operations. Each code that uses NNCF
     # should be executed with PyTorch operators wrapped via a call to "patch_torch_operators",
