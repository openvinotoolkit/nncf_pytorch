"""
 Copyright (c) 2020 Intel Corporation
 Licensed under the Apache License, Version 2.0 (the "License");
 you may not use this file except in compliance with the License.
 You may obtain a copy of the License at
      http://www.apache.org/licenses/LICENSE-2.0
 Unless required by applicable law or agreed to in writing, software
 distributed under the License is distributed on an "AS IS" BASIS,
 WITHOUT WARRANTIES OR CONDITIONS OF ANY KIND, either express or implied.
 See the License for the specific language governing permissions and
 limitations under the License.
"""

from typing import Dict
from typing import List
from typing import Union

import numpy as np
import torch
<<<<<<< HEAD
=======
from functools import partial
>>>>>>> e85ffc0a
from texttable import Texttable
from torch import nn

from nncf.algo_selector import COMPRESSION_ALGORITHMS
from nncf.api.compression import CompressionLevel
from nncf.common.pruning.mask_propagation import MaskPropagationAlgorithm
from nncf.common.pruning.model_analysis import Clusterization
from nncf.common.pruning.utils import calculate_in_out_channel_in_uniformly_pruned_model
from nncf.common.pruning.utils import count_flops
from nncf.common.pruning.utils import get_cluster_next_nodes
from nncf.common.pruning.utils import get_conv_in_out_channels
from nncf.common.pruning.utils import get_rounded_pruned_element_number
from nncf.common.pruning.schedulers import PRUNING_SCHEDULERS
from nncf.common.utils.logger import logger as nncf_logger
from nncf.compression_method_api import PTCompressionAlgorithmController
from nncf.dynamic_graph.context import Scope
from nncf.layers import NNCF_PRUNING_MODULES_DICT
from nncf.layers import NNCF_GENERAL_CONV_MODULES_DICT
from nncf.layer_utils import _NNCFModuleMixin
from nncf.nncf_network import NNCFNetwork
from nncf.pruning.base_algo import BasePruningAlgoBuilder
from nncf.pruning.base_algo import PrunedModuleInfo
from nncf.pruning.base_algo import BasePruningAlgoController
from nncf.pruning.export_helpers import ModelPruner
from nncf.pruning.export_helpers import PTElementwise
from nncf.pruning.export_helpers import PT_PRUNING_OPERATOR_METATYPES
from nncf.pruning.filter_pruning.functions import calculate_binary_mask
from nncf.pruning.filter_pruning.functions import FILTER_IMPORTANCE_FUNCTIONS
from nncf.pruning.filter_pruning.functions import tensor_l2_normalizer
from nncf.pruning.filter_pruning.layers import FilterPruningBlock
from nncf.pruning.filter_pruning.layers import inplace_apply_filter_binary_mask
from nncf.pruning.utils import init_output_masks_in_graph
from nncf.utils import get_filters_num


@COMPRESSION_ALGORITHMS.register('filter_pruning')
class FilterPruningBuilder(BasePruningAlgoBuilder):
    def create_weight_pruning_operation(self, module):
        return FilterPruningBlock(module.weight.size(module.target_weight_dim_for_compression))

    def build_controller(self, target_model: NNCFNetwork) -> PTCompressionAlgorithmController:
        return FilterPruningController(target_model,
                                       self._prunable_types,
                                       self.pruned_module_groups_info,
                                       self.config)

    def _is_pruned_module(self, module) -> bool:
        # Currently prune only Convolutions
        return isinstance(module, tuple(NNCF_PRUNING_MODULES_DICT.keys()))

    def get_op_types_of_pruned_modules(self) -> List[str]:
        types = [v.op_func_name for v in NNCF_PRUNING_MODULES_DICT]
        return types

    def get_types_of_grouping_ops(self) -> List[str]:
        return PTElementwise.get_all_op_aliases()


class FilterPruningController(BasePruningAlgoController):
    def __init__(self, target_model: NNCFNetwork,
                 prunable_types: List[str],
                 pruned_module_groups: Clusterization,
                 config):
        super().__init__(target_model, prunable_types, pruned_module_groups, config)
        params = self.config.get("params", {})
        self.frozen = False
        self._pruning_rate = 0
        self.pruning_init = config.get("pruning_init", 0)
        self.pruning_quota = 1.0

        self.modules_in_channels = {}  # type: Dict[Scope, int]
        self.modules_out_channels = {}  # type: Dict[Scope, int]
        self.pruning_quotas = {}
        self.nodes_flops = {}  # type: Dict[Scope, int]
        self.nodes_flops_cost = {}  # type: Dict[Scope, int]
        self.next_nodes = {}
        self._init_pruned_modules_params()
        self.flops_count_init()
        self.full_flops = sum(self.nodes_flops.values())
        self.current_flops = self.full_flops

        self.weights_normalizer = tensor_l2_normalizer  # for all weights in common case
        self.filter_importance = FILTER_IMPORTANCE_FUNCTIONS.get(params.get('weight_importance', 'L2'))
        self.all_weights = params.get("all_weights", False)
        scheduler_cls = PRUNING_SCHEDULERS.get(params.get("schedule", "baseline"))

        self.set_pruning_rate(self.pruning_init)
        self._scheduler = scheduler_cls(self, params)

    @staticmethod
    def _get_mask(minfo: PrunedModuleInfo):
        return minfo.operand.binary_filter_pruning_mask

    def statistics(self, quickly_collected_only=False):
        stats = super().statistics(quickly_collected_only)
        stats['pruning_rate'] = self._pruning_rate
        stats['FLOPS pruning level'] = 1 - self.current_flops / self.full_flops
        stats['FLOPS current / full'] = f"{self.current_flops} / {self.full_flops}"
        return stats

    @property
    def pruning_rate(self) -> float:
        """Global pruning rate in the model"""
        return self._pruning_rate

    def freeze(self):
        self.frozen = True

    def step(self, next_step):
        self._apply_masks()

    def _init_pruned_modules_params(self):
        # 1. Init in/out channels for potentially prunable modules
        graph = self._model.get_original_graph()
        self.modules_in_channels, self.modules_out_channels = get_conv_in_out_channels(graph)

<<<<<<< HEAD
        # 2. Init next_nodes for every pruning cluster
        self.next_nodes = get_cluster_next_nodes(graph, self.pruned_module_groups_info, self._prunable_types)

        # 3. Init pruning quotas
        for cluster in self.pruned_module_groups_info.get_all_clusters():
=======
                next_nodes_idxs = [n.ia_op_exec_context.scope_in_model for n in next_nodes]
                next_nodes_cluster = next_nodes_cluster.union(next_nodes_idxs)
>>>>>>> e85ffc0a
            self.pruning_quotas[cluster.id] = self.modules_out_channels[cluster.nodes[0].module_scope] \
                                              * self.pruning_quota
            self.next_nodes[cluster.id] = list(next_nodes_cluster - {n.module_scope for n in cluster.nodes})

    def flops_count_init(self) -> None:
        def get_in_out_shapes_hook(in_shapes_dict_to_save: dict, out_shapes_dict_to_save: dict):
            ctx = self._model.get_tracing_context()

            def compute_in_out_shapes_hook(module, input_, output):
                if isinstance(module, tuple(NNCF_GENERAL_CONV_MODULES_DICT.values())):
                    out_shapes_dict_to_save[ctx.scope] = output.shape[2:]
                if isinstance(module, nn.Linear):
                    out_shapes_dict_to_save[ctx.scope] = output.shape[-1]
                    if len(input_[0].shape) == 1:
                        in_shapes_dict_to_save[ctx.scope] = input_[0].shape[0]
                    else:
                        in_shapes_dict_to_save[ctx.scope] = input_[0].shape[1:]

            return compute_in_out_shapes_hook

        def get_node_cost_hook():
            """
            Cost of node is num of flops for this node divided by numbers of input and output channels for this node.
            """
            ctx = self._model.get_tracing_context()

            def compute_cost_hook(module, input_, output):
                if isinstance(module, (nn.Conv1d, nn.Conv2d, nn.Conv3d, nn.ConvTranspose1d, nn.ConvTranspose2d,
                                       nn.ConvTranspose3d)):
                    ks = module.weight.data.shape
                    cost = 2 * np.prod(ks[2:]) * np.prod(output.shape[2:]) / module.groups
                else:
                    return
                self.nodes_flops_cost[ctx.scope] = cost

            return compute_cost_hook

        graph = self._model.get_original_graph()
        hook_list = []
        in_shapes, out_shapes = {}, {}

        for nncf_node in graph.get_all_nodes():
            node_module = self._model.get_module_by_scope(nncf_node.ia_op_exec_context.scope_in_model)
            hook_list.append(node_module.register_forward_hook(get_in_out_shapes_hook(in_shapes, out_shapes)))
            hook_list.append(node_module.register_forward_hook(get_node_cost_hook()))

        self._model.do_dummy_forward(force_eval=True)

        self.nodes_flops = count_flops(graph, in_shapes, out_shapes,
                                       conv_op_types=[v.op_func_name for v in NNCF_GENERAL_CONV_MODULES_DICT],
                                       linear_op_types=['linear'])
        for h in hook_list:
            h.remove()

    def _calculate_flops_pruned_model_by_masks(self) -> float:
        """
        Calculates number of flops for pruned model by using binary_filter_pruning_mask.
        :return: number of flops in model
        """
        tmp_in_channels = self.modules_in_channels.copy()
        tmp_out_channels = self.modules_out_channels.copy()

        for group in self.pruned_module_groups_info.get_all_clusters():
            assert all(tmp_out_channels[group.nodes[0].module_scope] == tmp_out_channels[node.module_scope] for node in
                       group.nodes)
            new_out_channels_num = int(sum(group.nodes[0].operand.binary_filter_pruning_mask))
            num_of_sparse_elems = len(group.nodes[0].operand.binary_filter_pruning_mask) - new_out_channels_num
            for node in group.nodes:
                tmp_out_channels[node.module_scope] = new_out_channels_num
            # Prune in_channels in all next nodes of cluster
            next_nodes = self.next_nodes[group.id]
            for node_module_scope in next_nodes:
                tmp_in_channels[node_module_scope] -= num_of_sparse_elems

        flops = self._calculate_flops_in_pruned_model(tmp_in_channels, tmp_out_channels)
        return flops

    def _calculate_flops_in_pruned_model(self, modules_in_channels: Dict[Scope, int],
                                         modules_out_channels: Dict[Scope, int]) -> float:
        """
        Calculates number of flops in model with number of input/output channels for nodes from modules_in_channels,
        modules_out_channels. It allows to count the number of flops in pruned model (with changed number of
        input/output channels for some nodes).
        Number of flops calculates as follows: for nodes that isn't in in/out channels used full number of flops from
        self.nodes_flops.
        For nodes with keys from in/out channels dicts flops
        = modules_in_channels[node_id] * modules_out_channels[node_id] * self.nodes_flops_cost[node_id]
        :param modules_in_channels: numbers of input channels in nodes
        :param modules_out_channels: numbers of output channels in model
        :return: number of flops in model
        """
        flops = 0
        graph = self._model.get_original_graph()
        for nncf_node in graph.get_all_nodes():
            scope = nncf_node.ia_op_exec_context.scope_in_model
            if scope in modules_in_channels:
                flops += int(modules_in_channels[scope] * modules_out_channels[scope] * \
                         self.nodes_flops_cost[scope])
            elif scope in self.nodes_flops:
                flops += self.nodes_flops[scope]
        return flops

    def _calculate_flops_in_uniformly_pruned_model(self, pruning_rate: float) -> float:
        """
        Prune all prunable modules in model with pruning_rate rate and returns flops of pruned model.
        :param pruning_rate: proportion of zero filters in all modules
        :return: flops number in pruned model
        """
<<<<<<< HEAD
        tmp_in_channels, tmp_out_channels = \
            calculate_in_out_channel_in_uniformly_pruned_model(
                pruning_groups=self.pruned_module_groups_info.get_all_clusters(),
                pruning_rate=pruning_rate,
                full_input_channels=self.modules_in_channels,
                full_output_channels=self.modules_out_channels,
                pruning_groups_next_nodes=self.next_nodes)
=======
        tmp_in_channels = self.modules_in_channels.copy()
        tmp_out_channels = self.modules_out_channels.copy()

        for group in self.pruned_module_groups_info.get_all_clusters():
            assert all(tmp_out_channels[group.nodes[0].module_scope] == tmp_out_channels[node.module_scope] for node in
                       group.nodes)
            # prune all nodes in cluster (by output channels)
            old_out_channels = self.modules_out_channels[group.nodes[0].module_scope]
            num_of_sparse_elems = get_rounded_pruned_element_number(old_out_channels, pruning_rate)
            new_out_channels_num = old_out_channels - num_of_sparse_elems

            for node in group.nodes:
                tmp_out_channels[node.module_scope] = new_out_channels_num

            # Prune in_channels in all next nodes of cluster
            next_nodes = self.next_nodes[group.id]
            for node_id in next_nodes:
                tmp_in_channels[node_id] -= num_of_sparse_elems

>>>>>>> e85ffc0a
        flops = self._calculate_flops_in_pruned_model(tmp_in_channels, tmp_out_channels)
        return flops

    def _find_uniform_pruning_rate_for_target_flops(self, target_flops_pruning_rate: float) -> float:
        """
        Searching for the minimal uniform layer-wise weight pruning rate (proportion of zero filters in a layer)
         needed to achieve the target pruning rate in flops.
        :param target_flops_pruning_rate: target proportion of flops that should be pruned in the model
        :return: uniform pruning rate for all layers
        """
        error = 0.01
        target_flops = self.full_flops * (1 - target_flops_pruning_rate)
        left, right = 0.0, 1.0
        while abs(right - left) > error:
            middle = (left + right) / 2
            flops = self._calculate_flops_in_uniformly_pruned_model(middle)
            if flops < target_flops:
                right = middle
            else:
                left = middle
        flops = self._calculate_flops_in_uniformly_pruned_model(right)
        if flops < target_flops:
            self.current_flops = flops
            return right
        raise RuntimeError("Can't prune the model to get the required "
                           "pruning rate in flops = {}".format(target_flops_pruning_rate))

    def set_pruning_rate(self, pruning_rate: Union[float, Dict[int, float]],
                         run_batchnorm_adaptation: bool = False) -> None:
        """
        Set the global or groupwise pruning rate in the model.
        If pruning_rate is a float, the correspoding global pruning rate is set in the model,
        either in terms of the percentage of filters pruned or as the percentage of flops
        removed, the latter being true in case the "prune_flops" flag of the controller is
        set to True.
        If pruning_rate is a dict, the keys should correspond to layer group id's and the
        values to groupwise pruning rates to be set in the model.
        """
        groupwise_pruning_rates_set = isinstance(pruning_rate, dict)
        passed_pruning_rate = pruning_rate

        if not self.frozen:
            nncf_logger.info("Computing filter importance scores and binary masks...")
            with torch.no_grad():
                if self.all_weights:
                    if groupwise_pruning_rates_set:
                        raise RuntimeError('Cannot set group-wise pruning rates with '
                                           'all_weights=True')
                    # Non-uniform (global) importance-score-based pruning according
                    # to the global pruning rate
                    if self.prune_flops:
                        self._set_binary_masks_for_pruned_modules_globally_by_flops_target(pruning_rate)
                    else:
                        self._set_binary_masks_for_pruned_modules_globally(pruning_rate)
                else:
                    if groupwise_pruning_rates_set:
                        group_ids = [group.id for group in self.pruned_module_groups_info.get_all_clusters()]
                        if set(pruning_rate.keys()) != set(group_ids):
                            raise RuntimeError('Groupwise pruning rate dict keys do not correspond to '
                                               'layer group ids')
                    else:
                        # Pruning uniformly with the same pruning rate across layers
                        if self.prune_flops:
                            # Looking for layerwise pruning rate needed for the required flops pruning rate
                            pruning_rate = self._find_uniform_pruning_rate_for_target_flops(pruning_rate)
                    self._set_binary_masks_for_pruned_modules_groupwise(pruning_rate)

            if self.zero_grad:
                self.zero_grads_for_pruned_modules()

        self._apply_masks()

        if not groupwise_pruning_rates_set:
            self._pruning_rate = passed_pruning_rate
        else:
            self._pruning_rate = self._calculate_global_weight_pruning_rate()

        if run_batchnorm_adaptation:
            self.run_batchnorm_adaptation(self.config)

    def _calculate_global_weight_pruning_rate(self) -> float:
        full_param_count = 0
        pruned_param_count = 0
        for minfo in self.pruned_module_groups_info.get_all_nodes():
            layer_param_count = sum(p.numel() for p in minfo.module.parameters() if p.requires_grad)
            layer_weight_pruning_rate = self.pruning_rate_for_weight(minfo)
            full_param_count += layer_param_count
            pruned_param_count += layer_param_count * layer_weight_pruning_rate
        return pruned_param_count / full_param_count

    @property
    def current_groupwise_pruning_rate(self) -> Dict[int, float]:
        """
        Return the dict of layer group id's and corresponding current groupwise
        pruning rates in the model
        """
        groupwise_pruning_rate_dict = {}
        for group in self.pruned_module_groups_info.get_all_clusters():
            groupwise_pruning_rate_dict[group.id] = self.pruning_rate_for_mask(group.nodes[0])
        return groupwise_pruning_rate_dict

    def _set_binary_masks_for_pruned_modules_groupwise(self,
                                                       pruning_rate: Union[float, Dict[int, float]]) -> None:
        """
        Set the binary mask values according to groupwise pruning rates.
        If pruning_rate is a float, set the pruning rates uniformly across groups.
        If pruning_rate is a dict, set specific pruning rates corresponding to each group.
        """
        nncf_logger.debug("Updating binary masks for pruned modules.")
        groupwise_pruning_rates_set = isinstance(pruning_rate, dict)

        for group in self.pruned_module_groups_info.get_all_clusters():
            group_pruning_rate = pruning_rate[group.id] if groupwise_pruning_rates_set \
                else pruning_rate

            filters_num = torch.tensor([get_filters_num(minfo.module) for minfo in group.nodes])
            assert torch.all(filters_num == filters_num[0])
            device = group.nodes[0].module.weight.device

            cumulative_filters_importance = torch.zeros(filters_num[0]).to(device)
            # 1. Calculate cumulative importance for all filters in group
            for minfo in group.nodes:
                filters_importance = self.filter_importance(minfo.module.weight,
                                                            minfo.module.target_weight_dim_for_compression)
                cumulative_filters_importance += filters_importance

            # 2. Calculate threshold
            num_of_sparse_elems = get_rounded_pruned_element_number(cumulative_filters_importance.size(0),
                                                                    group_pruning_rate)
            threshold = sorted(cumulative_filters_importance)[min(num_of_sparse_elems, filters_num[0] - 1)]
            mask = calculate_binary_mask(cumulative_filters_importance, threshold)

            # 3. Set binary masks for filter
            for minfo in group.nodes:
                pruning_module = minfo.operand
                pruning_module.binary_filter_pruning_mask = mask

        # Calculate actual flops with new masks
        self.current_flops = self._calculate_flops_pruned_model_by_masks()

    def _set_binary_masks_for_pruned_modules_globally(self, pruning_rate: float) -> None:
        """
        Set the binary mask values for layer groups according to the global pruning rate.
        Filter importance scores in each group are merged into a single global list and a
        threshold value separating the pruning_rate proportion of the least important filters
        in the model is calculated. Filters are pruned globally according to the threshold value.
        """
        nncf_logger.debug("Setting new binary masks for all pruned modules together.")
        filter_importances = []
        # 1. Calculate importances for all groups of  filters
        for group in self.pruned_module_groups_info.get_all_clusters():
            filters_num = torch.tensor([get_filters_num(minfo.module) for minfo in group.nodes])
            assert torch.all(filters_num == filters_num[0])
            device = group.nodes[0].module.weight.device

            cumulative_filters_importance = torch.zeros(filters_num[0]).to(device)
            # Calculate cumulative importance for all filters in this group
            for minfo in group.nodes:
                normalized_weight = self.weights_normalizer(minfo.module.weight)
                filters_importance = self.filter_importance(normalized_weight,
                                                            minfo.module.target_weight_dim_for_compression)
                cumulative_filters_importance += filters_importance

            filter_importances.append(cumulative_filters_importance)

        # 2. Calculate one threshold for all weights
        importances = torch.cat(filter_importances)
        threshold = sorted(importances)[int(pruning_rate * importances.size(0))]

        # 3. Set binary masks for filters in groups
        for i, group in enumerate(self.pruned_module_groups_info.get_all_clusters()):
            mask = calculate_binary_mask(filter_importances[i], threshold)
            for minfo in group.nodes:
                pruning_module = minfo.operand
                pruning_module.binary_filter_pruning_mask = mask

        # Calculate actual flops with new masks
        self.current_flops = self._calculate_flops_pruned_model_by_masks()

    def _set_binary_masks_for_pruned_modules_globally_by_flops_target(self,
                                                                      target_flops_pruning_rate: float) -> None:
        """
        Sorting all prunable filters in the network by importance and pruning the amount of the
        least important filters sufficient to achieve the target pruning rate by flops.
        Filters are pruned one-by-one and the corresponding flops value is checked.
        :param target_flops_pruning_rate: target proportion of flops removed from the model
        :return:
        """
        target_flops = self.full_flops * (1 - target_flops_pruning_rate)

        # 1. Initialize masks
        for minfo in self.pruned_module_groups_info.get_all_nodes():
            pruning_module = minfo.operand
            pruning_module.binary_filter_pruning_mask = torch.ones(get_filters_num(minfo.module)).to(
                minfo.module.weight.device)

        # 2. Calculate filter importances for all prunable groups
        filter_importances = []
        cluster_indexes = []
        filter_indexes = []

        for cluster in self.pruned_module_groups_info.get_all_clusters():
            filters_num = torch.tensor([get_filters_num(minfo.module) for minfo in cluster.nodes])
            assert torch.all(filters_num == filters_num[0])
            device = cluster.nodes[0].module.weight.device

            cumulative_filters_importance = torch.zeros(filters_num[0]).to(device)
            # Calculate cumulative importance for all filters in this group
            for minfo in cluster.nodes:
                normalized_weight = self.weights_normalizer(minfo.module.weight)
                filters_importance = self.filter_importance(normalized_weight,
                                                            minfo.module.target_weight_dim_for_compression)
                cumulative_filters_importance += filters_importance

            filter_importances.append(cumulative_filters_importance)
            cluster_indexes.append(cluster.id * torch.ones_like(cumulative_filters_importance))
            filter_indexes.append(torch.arange(len(cumulative_filters_importance)))

        importances = torch.cat(filter_importances)
        cluster_indexes = torch.cat(cluster_indexes)
        filter_indexes = torch.cat(filter_indexes)

        # 3. Sort all filter groups by importances and prune the least important filters
        # until target flops pruning rate is achieved
        sorted_importances = sorted(zip(importances, cluster_indexes, filter_indexes), key=lambda x: x[0])
        cur_num = 0
        tmp_in_channels = self.modules_in_channels.copy()
        tmp_out_channels = self.modules_out_channels.copy()
        while cur_num < len(sorted_importances):
            cluster_idx = int(sorted_importances[cur_num][1])
            filter_idx = int(sorted_importances[cur_num][2])

            if self.pruning_quotas[cluster_idx] > 0:
                self.pruning_quotas[cluster_idx] -= 1
            else:
                cur_num += 1
                continue

            cluster = self.pruned_module_groups_info.get_cluster_by_id(cluster_idx)
            for node in cluster.nodes:
                tmp_out_channels[node.module_scope] -= 1
                node.operand.binary_filter_pruning_mask[filter_idx] = 0

            # Prune in channels in all next nodes
            next_nodes = self.next_nodes[cluster.id]
            for node_id in next_nodes:
                tmp_in_channels[node_id] -= 1

            flops = self._calculate_flops_in_pruned_model(tmp_in_channels, tmp_out_channels)
            if flops < target_flops:
                self.current_flops = flops
                return
            cur_num += 1
        raise RuntimeError("Can't prune model to asked flops pruning rate")

    def _apply_masks(self):
        nncf_logger.debug("Applying pruning binary masks")

        def _apply_binary_mask_to_module_weight_and_bias(module, mask, module_scope):
            with torch.no_grad():
                dim = module.target_weight_dim_for_compression if isinstance(module, _NNCFModuleMixin) else 0
                # Applying the mask to weights
                inplace_apply_filter_binary_mask(mask, module.weight, module_scope, dim)
                # Applying the mask to biases (if they exist)
                if module.bias is not None:
                    inplace_apply_filter_binary_mask(mask, module.bias, module_scope)

        # 1. Propagate masks for all modules
        graph = self.model.get_original_graph()

        init_output_masks_in_graph(graph, self.pruned_module_groups_info.get_all_nodes())
        MaskPropagationAlgorithm(graph, PT_PRUNING_OPERATOR_METATYPES).mask_propagation()

        # 2. Apply the masks
        types_to_apply_mask = [v.op_func_name for v in NNCF_GENERAL_CONV_MODULES_DICT] + ['group_norm']
        if self.prune_batch_norms:
            types_to_apply_mask.append('batch_norm')

        pruned_node_modules = list()
        for node in graph.get_all_nodes():
            if node.node_type not in types_to_apply_mask:
                continue
            scope = node.ia_op_exec_context.scope_in_model
            node_module = self.model.get_module_by_scope(scope)
            if node.data['output_mask'] is not None and node_module not in pruned_node_modules:
                _apply_binary_mask_to_module_weight_and_bias(node_module, node.data['output_mask'], scope)
                pruned_node_modules.append(node_module)

    @staticmethod
    def create_stats_table_for_pruning_export(old_modules_info, new_modules_info):
        """
        Creating a table with comparison of model params number before and after pruning.
        :param old_modules_info: Information about pruned layers before actually prune layers.
        :param new_modules_info: Information about pruned layers after actually prune layers.
        """
        table = Texttable()
        header = ["Name", "Weight's shape", "New weight's shape", "Bias shape", "New bias shape",
                  "Weight's params count", "New weight's params count",
                  "Mask zero %", "Layer PR"]
        data = [header]

        for layer in old_modules_info.keys():
            assert layer in new_modules_info

            drow = {h: 0 for h in header}
            drow["Name"] = layer
            drow["Weight's shape"] = old_modules_info[layer]['w_shape']
            drow["New weight's shape"] = new_modules_info[layer]['w_shape']
            drow["Bias shape"] = old_modules_info[layer]['b_shape']
            drow["New bias shape"] = new_modules_info[layer]['b_shape']

            drow["Weight's params count"] = old_modules_info[layer]['params_count']
            drow["New weight's params count"] = new_modules_info[layer]['params_count']

            drow["Mask zero %"] = old_modules_info[layer]['mask_pr']

            drow["Layer PR"] = 1 - new_modules_info[layer]['params_count'] / old_modules_info[layer]['params_count']
            row = [drow[h] for h in header]
            data.append(row)
        table.add_rows(data)
        return table

    def prepare_for_export(self):
        """
        This function discards the pruned filters based on the binary masks
        before exporting the model to ONNX.
        """
        self._apply_masks()
        model = self._model.eval().cpu()
        graph = model.get_original_graph()

        parameters_count_before = model.get_parameters_count_in_model()
        flops = model.get_MACs_in_model()
        pruned_layers_stats = self.get_stats_for_pruned_modules()

        init_output_masks_in_graph(graph, self.pruned_module_groups_info.get_all_nodes())
        model_pruner = ModelPruner(model, graph, PT_PRUNING_OPERATOR_METATYPES)
        model_pruner.prune_model()

        parameters_count_after = model.get_parameters_count_in_model()
        flops_after = model.get_MACs_in_model()
        new_pruned_layers_stats = self.get_stats_for_pruned_modules()
        stats = self.create_stats_table_for_pruning_export(pruned_layers_stats, new_pruned_layers_stats)

        nncf_logger.info(stats.draw())
        nncf_logger.info('Final Model Pruning Rate = %.3f', 1 - parameters_count_after / parameters_count_before)
        nncf_logger.info('Total MAC pruning level = %.3f', 1 - flops_after / flops)

    def compression_level(self) -> CompressionLevel:
        target_pruning_level = self.scheduler.target_level
        actual_pruning_level = self._pruning_rate
        if actual_pruning_level == 0:
            return CompressionLevel.NONE
        if actual_pruning_level >= target_pruning_level:
            return CompressionLevel.FULL
        return CompressionLevel.PARTIAL<|MERGE_RESOLUTION|>--- conflicted
+++ resolved
@@ -17,10 +17,6 @@
 
 import numpy as np
 import torch
-<<<<<<< HEAD
-=======
-from functools import partial
->>>>>>> e85ffc0a
 from texttable import Texttable
 from torch import nn
 
@@ -137,19 +133,13 @@
         graph = self._model.get_original_graph()
         self.modules_in_channels, self.modules_out_channels = get_conv_in_out_channels(graph)
 
-<<<<<<< HEAD
         # 2. Init next_nodes for every pruning cluster
         self.next_nodes = get_cluster_next_nodes(graph, self.pruned_module_groups_info, self._prunable_types)
 
         # 3. Init pruning quotas
         for cluster in self.pruned_module_groups_info.get_all_clusters():
-=======
-                next_nodes_idxs = [n.ia_op_exec_context.scope_in_model for n in next_nodes]
-                next_nodes_cluster = next_nodes_cluster.union(next_nodes_idxs)
->>>>>>> e85ffc0a
             self.pruning_quotas[cluster.id] = self.modules_out_channels[cluster.nodes[0].module_scope] \
                                               * self.pruning_quota
-            self.next_nodes[cluster.id] = list(next_nodes_cluster - {n.module_scope for n in cluster.nodes})
 
     def flops_count_init(self) -> None:
         def get_in_out_shapes_hook(in_shapes_dict_to_save: dict, out_shapes_dict_to_save: dict):
@@ -255,7 +245,6 @@
         :param pruning_rate: proportion of zero filters in all modules
         :return: flops number in pruned model
         """
-<<<<<<< HEAD
         tmp_in_channels, tmp_out_channels = \
             calculate_in_out_channel_in_uniformly_pruned_model(
                 pruning_groups=self.pruned_module_groups_info.get_all_clusters(),
@@ -263,27 +252,6 @@
                 full_input_channels=self.modules_in_channels,
                 full_output_channels=self.modules_out_channels,
                 pruning_groups_next_nodes=self.next_nodes)
-=======
-        tmp_in_channels = self.modules_in_channels.copy()
-        tmp_out_channels = self.modules_out_channels.copy()
-
-        for group in self.pruned_module_groups_info.get_all_clusters():
-            assert all(tmp_out_channels[group.nodes[0].module_scope] == tmp_out_channels[node.module_scope] for node in
-                       group.nodes)
-            # prune all nodes in cluster (by output channels)
-            old_out_channels = self.modules_out_channels[group.nodes[0].module_scope]
-            num_of_sparse_elems = get_rounded_pruned_element_number(old_out_channels, pruning_rate)
-            new_out_channels_num = old_out_channels - num_of_sparse_elems
-
-            for node in group.nodes:
-                tmp_out_channels[node.module_scope] = new_out_channels_num
-
-            # Prune in_channels in all next nodes of cluster
-            next_nodes = self.next_nodes[group.id]
-            for node_id in next_nodes:
-                tmp_in_channels[node_id] -= num_of_sparse_elems
-
->>>>>>> e85ffc0a
         flops = self._calculate_flops_in_pruned_model(tmp_in_channels, tmp_out_channels)
         return flops
 
