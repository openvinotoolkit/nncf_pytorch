"""
 Copyright (c) 2021 Intel Corporation
 Licensed under the Apache License, Version 2.0 (the "License");
 you may not use this file except in compliance with the License.
 You may obtain a copy of the License at
      http://www.apache.org/licenses/LICENSE-2.0
 Unless required by applicable law or agreed to in writing, software
 distributed under the License is distributed on an "AS IS" BASIS,
 WITHOUT WARRANTIES OR CONDITIONS OF ANY KIND, either express or implied.
 See the License for the specific language governing permissions and
 limitations under the License.
"""
from typing import List

import os
import pytest

from examples.common.model_loader import load_model
from nncf import NNCFConfig
from nncf import register_default_init_args
from tests.conftest import EXAMPLES_DIR
from tests.conftest import TEST_ROOT
from tests.helpers import BasicConvTestModel
from tests.helpers import create_compressed_model_and_algo_for_test
from tests.helpers import create_ones_mock_dataloader
from tests.quantization.test_hawq_precision_init import check_bitwidth_graph
from tests.quantization.test_quantization_helpers import get_quantization_config_without_range_init
from tests.test_models.synthetic import AddTwoConv


class ManualConfigTestParamsBase:
    def __init__(self, name: str, bit_stats: List[List[str]]):
        self.name = name
        self.bit_stats = bit_stats

    def _get_config_path(self):
        raise NotImplementedError

    def create_nncf_config(self):
        config_path = self._get_config_path()
        return NNCFConfig.from_json(str(config_path))

    @staticmethod
    def create_model(model_name):
        return load_model(model_name, pretrained=False)


class ManualSampleConfigTestParams(ManualConfigTestParamsBase):
    def _get_config_path(self):
        return EXAMPLES_DIR.joinpath('classification', 'configs', 'mixed_precision') / self.name


class ManualTestConfigTestParams(ManualConfigTestParamsBase):
    def _get_config_path(self):
        return TEST_ROOT.joinpath('data', 'configs', 'hawq') / self.name


MANUAL_CONFIG_TEST_PARAMS = [
    ManualSampleConfigTestParams(name="mobilenet_v2_imagenet_mixed_int_manual.json",
                                 bit_stats=[['8', '23.077', '23.932', '47.009'],
                                            ['4', '22.222', '30.769', '52.991']]),
    ManualSampleConfigTestParams(name="mobilenet_v2_imagenet_mixed_int_manual_staged.json",
                                 bit_stats=[['8', '23.077', '24.786', '47.863'],
                                            ['4', '22.222', '29.915', '52.137']]),
    ManualSampleConfigTestParams(name="resnet50_imagenet_mixed_int_manual.json",
                                 bit_stats=[['8', '21.600', '23.200', '44.800'],
                                            ['4', '21.600', '33.600', '55.200']]),
    ManualSampleConfigTestParams(name="resnet50_imagenet_mixed_int_manual_staged.json",
                                 bit_stats=[['8', '21.600', '28.000', '49.600'],
                                            ['4', '21.600', '28.800', '50.400']]),
    ManualSampleConfigTestParams(name="squeezenet1_1_imagenet_mixed_int_manual.json",
                                 bit_stats=[['8', '24.528', '30.189', '54.717'],
                                            ['4', '24.528', '20.755', '45.283']]),
    ManualSampleConfigTestParams(name="squeezenet1_1_imagenet_mixed_int_manual_staged.json",
                                 bit_stats=[['8', '24.528', '30.189', '54.717'],
                                            ['4', '24.528', '20.755', '45.283']]),
    ManualTestConfigTestParams(name='resnet18_cifar10_mixed_int_manual.json',
                               bit_stats=[['8', '27.907', '25.581', '53.488'],
                                          ['2', '18.605', '0', '18.605'],
                                          ['4', '2.326', '25.581', '27.907']])
]


@pytest.mark.parametrize('manual_config_params', MANUAL_CONFIG_TEST_PARAMS,
                         ids=[p.name for p in MANUAL_CONFIG_TEST_PARAMS])
def test_hawq_manual_configs(manual_config_params):
    if manual_config_params.name != 'resnet18_cifar10_mixed_int_manual.json':
        pytest.skip("Propagation-based manual config TBA")
    config = manual_config_params.create_nncf_config()
<<<<<<< HEAD
    config = register_default_init_args(config, init_loader=create_mock_dataloader(config), criterion=None)
=======
    config = register_default_init_args(config, train_loader=create_ones_mock_dataloader(config), criterion=None)
>>>>>>> 0a14e6a8
    model = manual_config_params.create_model(config['model'])

    _, compression_ctrl = create_compressed_model_and_algo_for_test(model, config)

    table = compression_ctrl.non_stable_metric_collectors[0].get_bits_stat()
    # pylint: disable=protected-access
    assert table._rows == manual_config_params.bit_stats


class ManualSingleConvTestParams:
    ACTIVATION_SCOPE = 'TargetType.OPERATOR_POST_HOOK /nncf_model_input_0'

    def __init__(self, name: str):
        self.name = name
        self.nncf_config = get_quantization_config_without_range_init()
        self.expects_error = False
        self.model = BasicConvTestModel()

    def for_device(self, target_device):
        self.nncf_config['target_device'] = target_device
        return self

    def raises_error(self):
        self.expects_error = True
        return self

    def num_bits_for_activation(self, num_bits):
        self.nncf_config['compression']['initializer'].update(
            {"precision": {"bitwidth_per_scope": [[num_bits, self.ACTIVATION_SCOPE]]}}
        )
        return self


MANUAL_SINGLE_CONV_TEST_PARAMS = [
    ManualSingleConvTestParams(name='manual_init_multiple_int8_qconfigs').for_device('CPU').num_bits_for_activation(8),
    ManualSingleConvTestParams(name='manual_init_int4_sym_int8_asym').for_device('VPU').num_bits_for_activation(4),
    ManualSingleConvTestParams(name='manual_init_trial').for_device('TRIAL').num_bits_for_activation(4),
    ManualSingleConvTestParams(name='incompatible_bitwidth').for_device('VPU').num_bits_for_activation(2).raises_error()
]


@pytest.mark.parametrize('params', MANUAL_SINGLE_CONV_TEST_PARAMS,
                         ids=[p.name for p in MANUAL_SINGLE_CONV_TEST_PARAMS])
def test_manual_single_conv(params):
    config = params.nncf_config
    model = params.model

    if params.expects_error:
        with pytest.raises(ValueError):
            create_compressed_model_and_algo_for_test(model, config)
    else:
        model, ctrl = create_compressed_model_and_algo_for_test(model, config)
        path_to_dot = '{}.dot'.format(params.name)
        graph_dir = os.path.join('quantized', 'hawq')
        check_bitwidth_graph(ctrl, model, path_to_dot, graph_dir)


def test_quantization_configs__with_precisions_list():
    model = AddTwoConv()
    config = get_quantization_config_without_range_init()
    config['compression']['initializer'].update({
        "precision": {
            "bitwidth_per_scope":
                [[2, 'TargetType.OPERATION_WITH_WEIGHTS AddTwoConv/NNCFConv2d[conv1]'],
                 [4, 'TargetType.OPERATION_WITH_WEIGHTS AddTwoConv/NNCFConv2d[conv2]']]
        }})
    config['target_device'] = 'TRIAL'
    config['compression']["activations"] = {"bits": 6}
    model, compression_ctrl = create_compressed_model_and_algo_for_test(model, config)

    ref_bits = [('AddTwoConv/NNCFConv2d[conv1]module_weight', 2),
                ('AddTwoConv/NNCFConv2d[conv2]module_weight', 4),
                ('AddTwoConv/NNCFConv2d[conv2]/conv2d_0|OUTPUT', 6),
                ('AddTwoConv/NNCFConv2d[conv1]/conv2d_0|OUTPUT', 6),
                ('/nncf_model_input_0|OUTPUT', 6)]

    for key, quantizer in compression_ctrl.all_quantizations.items():
        expected_bit = [ref_bit for (name, ref_bit) in ref_bits if name == str(key)][0]
        assert quantizer.num_bits == expected_bit, 'Unexpected number of bits for {}'.format(key)

    ref_rows = [['2', '20', '0', '20'],
                ['4', '20', '0', '20'],
                ['6', '0', '60', '60']]
    table = compression_ctrl.non_stable_metric_collectors[0].get_bits_stat()
    # pylint: disable=protected-access
    assert table._rows == ref_rows


def test_can_resume_with_manual_init(mocker):
    config = get_quantization_config_without_range_init()
    config['compression']['initializer'].update({
        'precision': {
            'bitwidth_per_scope':
                [[2, 'TargetType.OPERATION_WITH_WEIGHTS AddTwoConv/NNCFConv2d[conv1]'],
                 [4, 'TargetType.OPERATION_WITH_WEIGHTS AddTwoConv/NNCFConv2d[conv2]']]
        },
        'range': {
            'num_init_samples': 1
        },
        'batchnorm_adaptation': {
            'num_bn_adaptation_samples': 1,
            'num_bn_forget_samples': 1
        },
    })
    config['target_device'] = 'TRIAL'
    config['compression']["activations"] = {"bits": 6}

    from nncf.quantization.algo import QuantizationBuilder, QuantizationController
    from nncf.quantization.precision_init.manual_init import ManualPrecisionInitializer
    parse_range_init = mocker.spy(QuantizationBuilder, '_parse_range_init_params')
    get_stats = mocker.spy(QuantizationBuilder, '_get_statistics_for_final_range_init')
    run_bn_adapt = mocker.spy(QuantizationController, 'run_batchnorm_adaptation')
    apply_init = mocker.spy(ManualPrecisionInitializer, 'apply_init')
    all_mocks = [get_stats, parse_range_init, run_bn_adapt, apply_init]

<<<<<<< HEAD
    config = register_default_init_args(config, init_loader=create_mock_dataloader(config))
=======
    config = register_default_init_args(config, train_loader=create_ones_mock_dataloader(config))
>>>>>>> 0a14e6a8

    model, _ = create_compressed_model_and_algo_for_test(AddTwoConv(), config)

    for m in all_mocks:
        m.assert_called()
        m.reset_mock()

    resuming_state_dict = model.state_dict()
    _ = create_compressed_model_and_algo_for_test(AddTwoConv(), config, resuming_state_dict=resuming_state_dict)

    for m in all_mocks:
        m.assert_called()<|MERGE_RESOLUTION|>--- conflicted
+++ resolved
@@ -87,11 +87,7 @@
     if manual_config_params.name != 'resnet18_cifar10_mixed_int_manual.json':
         pytest.skip("Propagation-based manual config TBA")
     config = manual_config_params.create_nncf_config()
-<<<<<<< HEAD
-    config = register_default_init_args(config, init_loader=create_mock_dataloader(config), criterion=None)
-=======
-    config = register_default_init_args(config, train_loader=create_ones_mock_dataloader(config), criterion=None)
->>>>>>> 0a14e6a8
+    config = register_default_init_args(config, init_loader=create_ones_mock_dataloader(config), criterion=None)
     model = manual_config_params.create_model(config['model'])
 
     _, compression_ctrl = create_compressed_model_and_algo_for_test(model, config)
@@ -207,11 +203,7 @@
     apply_init = mocker.spy(ManualPrecisionInitializer, 'apply_init')
     all_mocks = [get_stats, parse_range_init, run_bn_adapt, apply_init]
 
-<<<<<<< HEAD
-    config = register_default_init_args(config, init_loader=create_mock_dataloader(config))
-=======
-    config = register_default_init_args(config, train_loader=create_ones_mock_dataloader(config))
->>>>>>> 0a14e6a8
+    config = register_default_init_args(config, init_loader=create_ones_mock_dataloader(config))
 
     model, _ = create_compressed_model_and_algo_for_test(AddTwoConv(), config)
 
