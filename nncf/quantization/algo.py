"""
 Copyright (c) 2019-2020 Intel Corporation
 Licensed under the Apache License, Version 2.0 (the "License");
 you may not use this file except in compliance with the License.
 You may obtain a copy of the License at
      http://www.apache.org/licenses/LICENSE-2.0
 Unless required by applicable law or agreed to in writing, software
 distributed under the License is distributed on an "AS IS" BASIS,
 WITHOUT WARRANTIES OR CONDITIONS OF ANY KIND, either express or implied.
 See the License for the specific language governing permissions and
 limitations under the License.
"""

# pylint:disable=too-many-lines
import functools
from collections import OrderedDict, Counter
from copy import deepcopy
from pathlib import Path
from typing import List, Dict, Tuple, Optional, Callable, Set

import networkx as nx
import numpy as np
import operator
import shutil
import torch
from nncf.config import NNCFConfig
from nncf.layer_utils import _NNCFModuleMixin
from nncf.quantization.init_range import RangeInitParams, RangeInitConfig, PerLayerRangeInitConfig, \
    StatCollectorGenerator, DataLoaderRangeInitializeRunner
from nncf.quantization.precision_init.autoq_init import AutoQPrecisionInitParams
from nncf.quantization.precision_init.base_init import BasePrecisionInitParams
from nncf.quantization.precision_init.hawq_init import HAWQPrecisionInitParams
from nncf.quantization.precision_init.manual_init import ManualPrecisionInitParams
from nncf.quantization.structs import QuantizerSetupType, QuantizationConstraints, QuantizerGroup, QuantizableModule, \
    NonWeightQuantizerInfo, WeightQuantizerInfo
from nncf.quantization.quantizer_setup import QuantizationPointId, SingleConfigQuantizationPoint, QuantizerSetupBase, \
    SingleConfigQuantizerSetup, MultiConfigQuantizerSetup
from torch import nn

from nncf.algo_selector import COMPRESSION_ALGORITHMS
from nncf.compression_method_api import CompressionAlgorithmBuilder, CompressionAlgorithmController, CompressionLevel
from nncf.debug import is_debug, DebugInterface, CallCountTracker
from nncf.dynamic_graph.context import TracingContext, Scope
from nncf.dynamic_graph.graph import InputAgnosticOperationExecutionContext
from nncf.dynamic_graph.graph import NNCFNodeExpression as N, NNCFGraph
from nncf.dynamic_graph.input_wrapping import MODEL_INPUT_OP_NAME
from nncf.dynamic_graph.transform_graph import is_nncf_module
from nncf.hw_config import HWConfig, HWConfigType
from nncf.initialization import SimpleDataLoaderRunner
from nncf.module_operations import UpdateWeight
from nncf.nncf_logger import logger as nncf_logger
from nncf.nncf_network import NNCFNetwork, ExtraCompressionModuleType, InsertionCommand, OperationPriority, \
    InsertionPoint, InsertionType, InsertionPointGraph, InsertionPointGraphNodeType, InsertionInfo
from nncf.quantization.precision_constraints import HardwareQuantizationConstraints
from nncf.quantization.init_precision import PrecisionInitializerFactory
from nncf.quantization.layers import QUANTIZATION_MODULES, QuantizationMode, QuantizerConfig, BaseQuantizer, \
    QuantizerExportMode, QuantizersSwitcher
from nncf.quantization.metrics import NetworkQuantizationShareMetric, MemoryCostMetric, ShareEdgesQuantizedDataPath, \
    NetworkQuantizationShareMetricBuildTimeInfo
from nncf.quantization.precision_init.adjacent_quantizers import GroupsOfAdjacentQuantizers
from nncf.quantization.quantizer_id import WeightQuantizerId, NonWeightQuantizerId, InputQuantizerId, \
    QuantizerId
from nncf.quantization.quantizer_propagation import QuantizerPropagationSolver, QuantizerPropagationStateGraph
from nncf.quantization.schedulers import QUANTIZATION_SCHEDULERS
<<<<<<< HEAD
from nncf.structures import QuantizationPrecisionInitArgs, QuantizationRangeInitArgs
from nncf.utils import get_all_modules_by_type, in_scope_list, is_main_process, should_consider_scope
from nncf.model_utils import get_module_by_scope
from nncf.utils import get_state_dict_names_with_modules
=======
from nncf.structures import QuantizationPrecisionInitArgs, QuantizationRangeInitArgs, AutoQPrecisionInitArgs
from nncf.tensor_statistics.algo import TensorStatisticsCollectionBuilder
from nncf.tensor_statistics.collectors import ReductionShape
from nncf.tensor_statistics.statistics import TensorStatistic, MinMaxTensorStatistic
from nncf.utils import in_scope_list, is_main_process, should_consider_scope
>>>>>>> af5e5bba


class QuantizerSetupGeneratorBase:
    DEFAULT_QUANTIZER_CONFIG = QuantizerConfig(bits=8,
                                               mode=QuantizationMode.SYMMETRIC,
                                               signedness_to_force=None,
                                               per_channel=False)

    def __init__(self, quant_config: NNCFConfig,
                 target_model: NNCFNetwork,
                 precision_init_type: str = None,
                 precision_init_params: BasePrecisionInitParams = None,
                 range_init_params: RangeInitParams = None):
        self._target_model = target_model  # type: NNCFNetwork
        self._quantization_config = quant_config

        self._quantize_inputs = self._quantization_config.get('quantize_inputs', True)
        self._quantize_outputs = self._quantization_config.get('quantize_outputs', False)

        self.ignored_scopes = self._quantization_config.get('ignored_scopes')
        self.target_scopes = self._quantization_config.get('target_scopes')

        self.global_quantizer_constraints = {}  # type: Dict[QuantizerGroup, QuantizationConstraints]
        self._ignored_scopes_per_group = {}  # type: Dict[QuantizerGroup, List[str]]
        self._target_scopes_per_group = {}  # type: Dict[QuantizerGroup, List[str]]

        for quantizer_group in QuantizerGroup:
            self._parse_group_params(self._quantization_config, quantizer_group)

        self._precision_init_type = precision_init_type
        self._precision_init_params = precision_init_params
        self._range_init_params = range_init_params
        self._num_potential_quantized_weights = len(self._target_model.get_nncf_modules())

    def generate_setup(self) -> SingleConfigQuantizerSetup:
        raise NotImplementedError

    def get_build_time_metric_infos(self):
        raise NotImplementedError

    def _parse_group_params(self, quant_config: 'NNCFConfig', quantizer_group: QuantizerGroup):
        group_name = quantizer_group.value
        params_dict = quant_config.get(group_name, {})
        self.global_quantizer_constraints[quantizer_group] = QuantizationConstraints.from_config_dict(params_dict)
        self._ignored_scopes_per_group[quantizer_group] = params_dict.get('ignored_scopes')
        self._target_scopes_per_group[quantizer_group] = params_dict.get('target_scopes')

    @staticmethod
    def get_scoped_quantizer_config(base_config: QuantizerConfig,
                                    parent_module_scope_str: str,
                                    scope_overrides: Dict = None,
                                    target_module: torch.nn.Module = None,
                                    input_shape=None) -> QuantizerConfig:
        is_weights = target_module is not None
        qconfig = deepcopy(base_config)
        qconfig.is_weights = is_weights
        if scope_overrides is None:
            scope_overrides = {}
        for overridden_scope in scope_overrides.keys():
            if in_scope_list(parent_module_scope_str, overridden_scope):
                config_overrides = scope_overrides[overridden_scope]
                if config_overrides.get("bits") is not None:
                    qconfig.bits = config_overrides["bits"]
                if config_overrides.get("mode") is not None:
                    qconfig.mode = config_overrides["mode"]
                if config_overrides.get("per_channel") is not None:
                    qconfig.per_channel = config_overrides["per_channel"]
                if config_overrides.get("signed") is not None:
                    qconfig.signedness_to_force = config_overrides["signed"]
                if config_overrides.get("logarithm_scale") is not None:
                    qconfig.logarithm_scale = config_overrides["logarithm_scale"]
        if qconfig.per_channel:
            if is_weights:
<<<<<<< HEAD
                module = get_module_by_scope(target_model, Scope.from_str(parent_module_scope_str))
                qconfig.input_shape = module.weight.shape
=======
                qconfig.input_shape = target_module.weight.shape
>>>>>>> af5e5bba
            elif input_shape is not None:
                qconfig.input_shape = input_shape
            else:
                raise RuntimeError("Unable to use per channel quantization for module {} activations -"
                                   " input shape is unknown".format(parent_module_scope_str))
        return qconfig

    def _get_default_qconfig(self, constraints: QuantizationConstraints = None):
        qconfig = deepcopy(self.DEFAULT_QUANTIZER_CONFIG)
        if constraints is not None:
            qconfig = constraints.apply_constraints_to(qconfig)
        return qconfig

    def _should_consider_scope_for_group(self, scope_str: str, group: QuantizerGroup) -> bool:
        if self.target_scopes is not None or self._target_scopes_per_group[group] is not None:
            if in_scope_list(scope_str, self.target_scopes):
                return True
            if in_scope_list(scope_str, self._target_scopes_per_group[group]):
                return True

            return False

        if in_scope_list(scope_str, self.ignored_scopes):
            return False
        if in_scope_list(scope_str, self._ignored_scopes_per_group[group]):
            return False

        return True

    def _filter_by_ignored_algo(self, modules: Dict[Scope, _NNCFModuleMixin]):
        retval = {}  # type: Dict[Scope, torch.nn.Module]
        for module_scope, module in modules.items():
            if 'quantization' in module.ignored_algorithms:
                continue
            retval[module_scope] = module
        return retval

    def _filter_by_weight_ignored_target_scopes(self, modules: Dict[Scope, torch.nn.Module]):
        retval = {}  # type: Dict[Scope, torch.nn.Module]
        for module_scope, module in modules.items():
            if not self._should_consider_scope_for_group(str(module_scope), QuantizerGroup.WEIGHTS):
                nncf_logger.info("Ignored adding Weight quantizer in scope: {}".format(module_scope))
                continue
            retval[module_scope] = module
        return retval

    def _assign_qconfig_lists_to_modules(self, modules: Dict[Scope, torch.nn.Module]) -> \
        Dict[Scope, List[QuantizerConfig]]:
        raise NotImplementedError

    def get_quantizable_modules(self) -> List[QuantizableModule]:
        modules = self._target_model.get_nncf_modules()
        quantized_modules_with_potential_qconfig = []

        modules = self._filter_by_ignored_algo(modules)
        modules = self._filter_by_weight_ignored_target_scopes(modules)
        module_scope_vs_qconfig_list = self._assign_qconfig_lists_to_modules(modules)

        for module_scope, qconfig_list in module_scope_vs_qconfig_list.items():
            module = modules[module_scope]
            if qconfig_list is not None:
                qconfig_list_copy = deepcopy(qconfig_list)
                for qconfig in qconfig_list_copy:
                    qconfig.input_shape = module.weight.shape
                quantized_modules_with_potential_qconfig.append(QuantizableModule(module,
                                                                                  module_scope,
                                                                                  qconfig_list_copy))
        return quantized_modules_with_potential_qconfig


class PatternBasedQuantizerSetupGenerator(QuantizerSetupGeneratorBase):
    def __init__(self, quant_config: NNCFConfig, target_model: NNCFNetwork,
                 precision_init_type: str = None,
                 precision_init_params: BasePrecisionInitParams = None,
                 range_init_params: RangeInitParams = None):
        super().__init__(quant_config, target_model, precision_init_type, precision_init_params, range_init_params)
        self.quantizable_subgraph_patterns = self._quantization_config.get('quantizable_subgraph_patterns', None)
        self._num_potential_quantized_activations = 0

    def _assign_qconfig_lists_to_modules(self, modules: Dict[Scope, torch.nn.Module]) -> \
        Dict[Scope, List[QuantizerConfig]]:
        global_constraints = self.global_quantizer_constraints[QuantizerGroup.WEIGHTS]
        default_qconfig = self._get_default_qconfig(constraints=global_constraints)
        scope_overrides_dict = self._quantization_config.get("scope_overrides", {})
        retval = {}  # type: Dict[Scope, List[QuantizerConfig]]
        for module_scope, module in modules.items():
            qconfig_for_current_scope = self.get_scoped_quantizer_config(default_qconfig,
                                                                         str(module_scope),
                                                                         scope_overrides_dict,
                                                                         module)
            qconfig_for_current_scope.input_shape = module.weight.shape
            retval[module_scope] = [qconfig_for_current_scope]
        return retval

    def _quantize_weights(self) -> List[SingleConfigQuantizationPoint]:
        retval = []
        quantizable_modules = self.get_quantizable_modules()
        for _, module_scope, qconfig_list in quantizable_modules:
            nncf_logger.info("Adding signed Weight quantizer in scope: {}".format(module_scope))

            assert len(qconfig_list) == 1, "Non-HW config scenarios should produce single quantizer configs for each " \
                                        "weight module!"
            qconfig = qconfig_list[0]
            ip = InsertionPoint(InsertionType.NNCF_MODULE_PRE_OP, module_scope=module_scope)
            retval.append(SingleConfigQuantizationPoint(ip, qconfig))
        return retval

    def _quantize_activations(self) -> SingleConfigQuantizerSetup:
        pattern = self._make_quantizable_subgraph_pattern()
        target_insertion_infos = self._target_model.get_post_pattern_insertion_infos(pattern)
        self._num_potential_quantized_activations = len(target_insertion_infos)

        retval = SingleConfigQuantizerSetup()

        global_constraints = self.global_quantizer_constraints[QuantizerGroup.ACTIVATIONS]
        default_qconfig = self._get_default_qconfig(constraints=global_constraints)

        act_config = self._quantization_config.get('activations', {})
        if 'linked_quantizer_scopes' in act_config:
            linked_scopes_groups_list = act_config['linked_quantizer_scopes']
            target_insertion_infos = self.coalesce_insertion_infos(target_insertion_infos, linked_scopes_groups_list)

        scope_overrides_dict = self._quantization_config.get("scope_overrides", {})

        for insertion_info in target_insertion_infos:
            ia_op_exec_context = insertion_info.op_exec_context.input_agnostic
            operator_scope_str = str(ia_op_exec_context)

            if not self._quantize_outputs and insertion_info.is_output:
                nncf_logger.info("Ignored adding Activation Quantize "
                                 "in scope (output scope, quantize_outputs=False): {}".format(operator_scope_str))
                continue
            if not self._should_consider_scope_for_group(operator_scope_str, QuantizerGroup.ACTIVATIONS):
                nncf_logger.info("Ignored adding Activation quantizer in scope: {}".format(operator_scope_str))
                continue

            qconfig = self.get_scoped_quantizer_config(default_qconfig,
                                                       operator_scope_str,
                                                       scope_overrides_dict,
                                                       input_shape=insertion_info.shape_to_operate_on)

            main_ip = InsertionPoint(InsertionType.OPERATOR_POST_HOOK,
                                     ia_op_exec_context=insertion_info.op_exec_context.input_agnostic)
            main_qp = SingleConfigQuantizationPoint(main_ip, qconfig)
            linked_iis = insertion_info.get_linked_insertion_infos()
            if not insertion_info.get_linked_insertion_infos():
                retval.add_independent_quantization_point(main_qp)
            else:
                linked_ips = [InsertionPoint(InsertionType.OPERATOR_POST_HOOK,
                                             ia_op_exec_context=ii.op_exec_context.input_agnostic) for ii in linked_iis]
                linked_qps = [SingleConfigQuantizationPoint(linked_ip, qconfig) for linked_ip in linked_ips]
                qp_group = [main_qp] + linked_qps
                retval.add_unified_scale_group(qp_group)
        return retval

    def _get_input_quantization_points(self) -> List[SingleConfigQuantizationPoint]:
        retval = []
        insertion_point_graph = self._target_model.get_insertion_point_graph()
        input_ips = insertion_point_graph.get_input_insertion_points()

        for ip in input_ips:
            assert ip.ia_op_exec_context.operator_name == MODEL_INPUT_OP_NAME
            input_id = ip.ia_op_exec_context.call_order
            if self._target_model.input_infos[input_id].is_integer_input():
                continue
            input_shape = self._target_model.input_infos[0].shape
            base_config = self._get_default_qconfig(self.global_quantizer_constraints[QuantizerGroup.ACTIVATIONS])
            qconfig = self.get_scoped_quantizer_config(base_config,
                                                       str(ip.ia_op_exec_context),
                                                       scope_overrides=self._quantization_config.get("scope_overides"),
                                                       input_shape=input_shape)
            qp = SingleConfigQuantizationPoint(ip, qconfig)
            retval.append(qp)

        return retval

    @staticmethod
    def _make_default_quantizable_subgraph_pattern():
        import nncf.dynamic_graph.patterns as p
        pattern = p.LINEAR_OPS | p.ARITHMETIC | p.ANY_BN_ACT_COMBO | \
                  p.LINEAR_OPS + p.ANY_BN_ACT_COMBO | p.ARITHMETIC + p.ANY_BN_ACT_COMBO | p.SINGLE_OPS | p.MATMUL
        return pattern

    @staticmethod
    def coalesce_insertion_infos(target_insertion_infos: List[InsertionInfo],
                                 linked_scopes_groups_list: List[List[str]]) -> List[InsertionInfo]:
        """Accepts a list of InsertionInfos that each correspond only to one InputAgnosticOperationExecutionContext,
        and merges these according to linked_scope_groups_list so that some or all of the resulting InsertionInfo
        objects have non-empty _linked_insertion_infos lists.
        Each entry in linked_scope_groups_list must be a valid string representation of a single
        InputAgnosticOperationExecutionContext object."""
        ia_op_exec_context_list = [x.op_exec_context.input_agnostic for x in target_insertion_infos]
        retval = []
        insertion_info_indices_vs_group_id = OrderedDict()

        for group_idx, group_list in enumerate(linked_scopes_groups_list):
            for group_member_scope_str in group_list:
                ia_op_exec_context = InputAgnosticOperationExecutionContext.from_str(group_member_scope_str)
                matching_indices = list(
                    filter(lambda x: ia_op_exec_context_list[x] == ia_op_exec_context,
                           range(len(ia_op_exec_context_list))))
                if len(matching_indices) > 1:
                    raise RuntimeError(
                        "Linked activation quantizer entry {} specifies more than 1 activation quantizer:\n {}".format(
                            group_member_scope_str,
                            "\n".join([str(ia_op_exec_context_list[i]) for i in matching_indices])))
                if len(matching_indices) == 0:
                    raise RuntimeError("No match for linked quantizer entry {} among activation quantizers!".format(
                        group_member_scope_str))

                target_idx = matching_indices[0]
                if target_idx in insertion_info_indices_vs_group_id:
                    raise RuntimeError(
                        "Linked activation quantizer groups {} and {} "
                        "overlap!".format(group_idx,
                                          insertion_info_indices_vs_group_id[target_idx])
                    )
                insertion_info_indices_vs_group_id[target_idx] = group_idx

        for i in range(len(ia_op_exec_context_list)):
            if i not in insertion_info_indices_vs_group_id:
                insertion_info_indices_vs_group_id[i] = None

        group_indices_list = [[] for _ in linked_scopes_groups_list]  # type: List[List[int]]
        for insertion_info_idx, group_idx in insertion_info_indices_vs_group_id.items():
            if group_idx is not None:
                group_indices_list[group_idx].append(insertion_info_idx)
            else:
                retval.append(target_insertion_infos[insertion_info_idx])

        for intra_group_indices in group_indices_list:
            main_info_idx = intra_group_indices[0]
            main_info = target_insertion_infos[main_info_idx]
            new_info = InsertionInfo(main_info.op_exec_context,
                                     in_port_id=main_info.in_port_id,
                                     is_input=main_info.is_input,
                                     is_output=main_info.is_output,
                                     shape_to_operate_on=main_info.shape_to_operate_on)
            for linked_info_idx in intra_group_indices[1:]:
                new_info.link_insertion_infos([target_insertion_infos[linked_info_idx], ])
            retval.append(new_info)

        return retval

    def _make_quantizable_subgraph_pattern(self):
        full_pattern = self._make_default_quantizable_subgraph_pattern()
        if self.quantizable_subgraph_patterns is not None:
            for pattern in self.quantizable_subgraph_patterns:
                if not isinstance(pattern, str):
                    custom_pattern = functools.reduce(operator.add,
                                                      [N(node) for node in pattern])
                else:
                    custom_pattern = N(pattern)
                full_pattern = full_pattern | custom_pattern
        return full_pattern

    def _apply_overriding_precision_init(self, quantizer_setup: SingleConfigQuantizerSetup,
                                         precision_init_type: str,
                                         precision_init_params: BasePrecisionInitParams) -> \
        SingleConfigQuantizerSetup:
        with self._target_model.temporary_clean_view() as intermediate_model:
            stats = QuantizationBuilder.get_statistics_for_quantizer_setup(intermediate_model,
                                                                           quantizer_setup,
                                                                           self._range_init_params)
            intermediate_builder = ExperimentalQuantizationBuilder(quantizer_setup, stats)
            intermediate_builder.apply_to(intermediate_model)
            #pylint:disable=line-too-long
            intermediate_ctrl = intermediate_model.commit_compression_changes()  # type: ExperimentalQuantizationController

            # intermediate_ctrl.init_range()
            precision_constraints = HardwareQuantizationConstraints()
            final_quantizer_setup = intermediate_ctrl.init_precision(precision_init_type,
                                                                     precision_init_params,
                                                                     precision_constraints)
        return final_quantizer_setup

    def generate_setup(self) -> SingleConfigQuantizerSetup:
        # Due to the lack of the QuantizerPropagationStateGraph information in pattern-based mode,
        # the resulting setup will have no information about which quantization points share inputs.
        setup = self._quantize_activations()
        weight_qps = self._quantize_weights()
        for weight_qp in weight_qps:
            setup.add_independent_quantization_point(weight_qp)

        if self._quantize_inputs:
            input_qps = self._get_input_quantization_points()
            for input_qp in input_qps:
                setup.add_independent_quantization_point(input_qp)
        setup.mark_activation_quantizer_configs_with_input_shapes(self._target_model.get_original_graph())
        if self._precision_init_type is not None:
            setup = self._apply_overriding_precision_init(setup,
                                                          self._precision_init_type,
                                                          self._precision_init_params)

        return setup

    def get_build_time_metric_infos(self):
        return NetworkQuantizationShareMetricBuildTimeInfo(self._num_potential_quantized_activations,
                                                           self._num_potential_quantized_weights)

class IQuantizerSetupDisambiguator:
    def select_final_quantizer_setup(self, multi_config_setup: MultiConfigQuantizerSetup) -> SingleConfigQuantizerSetup:
        raise NotImplementedError


class DefaultQuantizerSetupDisambiguator(IQuantizerSetupDisambiguator):
    def __init__(self, target_model: NNCFNetwork,
                 precision_init_type: str = None,
                 precision_init_params: BasePrecisionInitParams = None,
                 range_init_params: RangeInitParams = None,
                 override_bit_options_with_precision_init: bool = False):
        self._precision_init_type = precision_init_type
        self._precision_init_params = precision_init_params
        self._range_init_params = range_init_params
        self._target_model = target_model
        self._override_bit_options_with_precision_init = override_bit_options_with_precision_init

    @staticmethod
    def select_first_qconfig_with_bitwidth_variants_for_each_point(
            multi_config_setup: MultiConfigQuantizerSetup) -> MultiConfigQuantizerSetup:
        new_setup = deepcopy(multi_config_setup)
        for qp_id, qp in multi_config_setup.quantization_points.items():
            main_qconfig = qp.possible_qconfigs[0]
            constrained_qconfig_list = [main_qconfig]
            if len(qp.possible_qconfigs) > 1:
                constrained_qconfig_list += list(filter(main_qconfig.is_a_bitwidth_variant, qp.possible_qconfigs[1:]))
            new_setup.quantization_points[qp_id].possible_qconfigs = constrained_qconfig_list
        return new_setup

    def select_final_quantizer_setup(self, multi_config_setup: MultiConfigQuantizerSetup) -> SingleConfigQuantizerSetup:
        if self._precision_init_type is not None:
            with self._target_model.temporary_clean_view() as intermediate_model:
                stats = QuantizationBuilder.get_statistics_for_quantizer_setup(intermediate_model,
                                                                               multi_config_setup,
                                                                               self._range_init_params)
                bitwidth_varying_only_multi_setup = \
                    self.select_first_qconfig_with_bitwidth_variants_for_each_point(multi_config_setup)

                init_setup = bitwidth_varying_only_multi_setup.select_first_qconfig_for_each_point()
                intermediate_builder = ExperimentalQuantizationBuilder(init_setup, stats)
                intermediate_builder.apply_to(intermediate_model)
                #pylint:disable=line-too-long
                intermediate_ctrl = intermediate_model.commit_compression_changes()  # type: ExperimentalQuantizationController

                # intermediate_ctrl.init_range()
                hw_constraints = HardwareQuantizationConstraints()
                if not self._override_bit_options_with_precision_init:
                    for qp_id, qp in multi_config_setup.quantization_points.items():
                        quantizer_module_id = intermediate_ctrl.setup_to_module_id_translation_dict[qp_id]
                        hw_constraints.add(quantizer_module_id, qp.possible_qconfigs)
                final_quantizer_setup = intermediate_ctrl.init_precision(self._precision_init_type,
                                                                         self._precision_init_params,
                                                                         hw_constraints)
        else:
            final_quantizer_setup = multi_config_setup.select_first_qconfig_for_each_point()
        return final_quantizer_setup


class PropagationBasedQuantizerSetupGenerator(QuantizerSetupGeneratorBase):
    def __init__(self, quant_config: NNCFConfig, target_model: NNCFNetwork,
                 hw_config: HWConfig = None,
                 precision_init_type: str = None,
                 precision_init_params: BasePrecisionInitParams = None,
                 range_init_params: RangeInitParams = None,
                 debug_interface: 'QuantizationDebugInterface' = None):
        super().__init__(quant_config, target_model, precision_init_type, precision_init_params, range_init_params)

        self.hw_config = hw_config

        self._hw_precision_constraints = HardwareQuantizationConstraints()
        self._debug_interface = debug_interface
        self._num_potential_quantized_activations = 0

    def generate_setup(self) -> SingleConfigQuantizerSetup:
        quantizable_modules = self.get_quantizable_modules()

        insertion_point_graph = self._target_model.get_insertion_point_graph()
        if self._debug_interface:
            self._debug_interface.visualize_insertion_point_graph(insertion_point_graph)
        prop_graph_solver = QuantizerPropagationSolver(
            ignored_scopes=self.ignored_scopes,
            debug_interface=self._debug_interface,
            hw_config=self.hw_config,
            default_qconfig_list=[self._get_default_qconfig(
                constraints=self.global_quantizer_constraints[
                    QuantizerGroup.ACTIVATIONS])],
            input_infos=self._target_model.get_input_infos(),
            quantizable_modules=quantizable_modules,
            scope_overrides=self._quantization_config.get("scope_overrides", {}),
            global_constraints=self.global_quantizer_constraints)

        merged_ip_graph = insertion_point_graph.get_ip_graph_with_merged_hw_optimized_operations(self.hw_config)
        quantization_proposal = prop_graph_solver.run_on_ip_graph(merged_ip_graph)
        self._num_potential_quantized_activations = prop_graph_solver.get_num_potential_quantized_activations()

        original_nncf_graph = self._target_model.get_original_graph()
        quantizer_setup = deepcopy(quantization_proposal.quantizer_setup)
        quantizer_setup.mark_activation_quantizer_configs_with_input_shapes(original_nncf_graph)
        quantization_proposal.quantizer_setup = quantizer_setup

        disambiguator = DefaultQuantizerSetupDisambiguator(
            self._target_model,
            self._precision_init_type,
            self._precision_init_params,
            self._range_init_params,
            override_bit_options_with_precision_init=self.hw_config is None)

        single_config_quantizer_setup = disambiguator.select_final_quantizer_setup(
            quantization_proposal.quantizer_setup)

        finalized_proposal = quantization_proposal.finalize(single_config_quantizer_setup,
                                                            strict=self.hw_config is not None)
        finalized_quantizer_setup = prop_graph_solver.get_final_quantizer_setup(finalized_proposal)
        finalized_quantizer_setup.mark_activation_quantizer_configs_with_input_shapes(original_nncf_graph)
        finalized_quantizer_setup = self._handle_quantize_inputs_option(finalized_quantizer_setup)
        return finalized_quantizer_setup

    @staticmethod
    def _check_if_ip_graph_nodes_point_to_single_module(ip_graph_node_list: List[dict]):
        """Does not access actual modules - only uses the InputAgnosticOperationExecutionContext info."""
        ia_op_exec_contexts_list = []  # type: List[InputAgnosticOperationExecutionContext]
        for ip_graph_op_node in ip_graph_node_list:
            nncf_node = ip_graph_op_node[InsertionPointGraph.REGULAR_NODE_REF_NODE_ATTR]
            ia_op_exec_context = nncf_node[NNCFGraph.OP_EXEC_CONTEXT_NODE_ATTR].input_agnostic
            ia_op_exec_contexts_list.append(ia_op_exec_context)

        contexts_correspond_to_single_module = True
        first_op_context = ia_op_exec_contexts_list[0]
        for other_op_context in ia_op_exec_contexts_list:
            if other_op_context.scope_in_model != first_op_context.scope_in_model:
                contexts_correspond_to_single_module = False
                break

        if not contexts_correspond_to_single_module:
            raise RuntimeError("NNCF module has more than 1 associated graph operation node corresponding"
                               "to different module hierarchy locations - cannot make sure that weight "
                               "quantization will be correct")

    def _assign_qconfig_lists_to_modules(self, modules: Dict[Scope, torch.nn.Module]) -> Dict[
            Scope, List[QuantizerConfig]]:
        retval = {}  # type: Dict[Scope, List[QuantizerConfig]]
        insertion_point_graph = self._target_model.get_insertion_point_graph()
        global_constraints = self.global_quantizer_constraints[QuantizerGroup.WEIGHTS]
        default_qconfig = self._get_default_qconfig(constraints=global_constraints)
        scope_overrides_dict = self._quantization_config.get("scope_overrides", {})
        if self.hw_config is not None:
            meta_vs_qconfig_map = self.hw_config.get_metatype_vs_quantizer_configs_map(for_weights=True)
        for module_scope, module in modules.items():
            qconfig_for_current_scope = self.get_scoped_quantizer_config(default_qconfig,
                                                                         str(module_scope),
                                                                         scope_overrides_dict,
                                                                         module)
            if self.hw_config is None:
                qconfig_list = [qconfig_for_current_scope]
            else:
                associated_ops = insertion_point_graph.get_op_nodes_in_scope(module_scope)
                if not associated_ops:
                    raise RuntimeError(
                        "Could not find a patched operation corresponding to NNCF module scope {}".format(
                            str(module_scope)))

                if len(associated_ops) > 1:
                    self._check_if_ip_graph_nodes_point_to_single_module(associated_ops)
                graph_operation = associated_ops[0]
                metatype = graph_operation[InsertionPointGraph.OPERATOR_METATYPE_NODE_ATTR]
                qconfig_list = meta_vs_qconfig_map[metatype]
                if HWConfig.is_wildcard_quantization(qconfig_list):  # Empty list = wildcard quantization
                    qconfig_list = [default_qconfig]
                elif HWConfig.is_qconf_list_corresponding_to_unspecified_op(qconfig_list):
                    continue  # The module will not have its weights quantized
                try:
                    local_constraints = global_constraints
                    for overridden_scope, scoped_override_dict in scope_overrides_dict.items():
                        if in_scope_list(str(module_scope), overridden_scope):
                            scope_constraints = QuantizationConstraints.from_config_dict(scoped_override_dict)
                            local_constraints = local_constraints.get_updated_constraints(scope_constraints)
                    qconfig_list = local_constraints.constrain_qconfig_list(qconfig_list)

                except RuntimeError as e:
                    err_msg = "Quantization parameter constraints specified in NNCF config are incompatible with HW "
                    err_msg += "capabilities as specified in HW config type '{}'. ".format(self.hw_config.target_device)
                    err_msg += "First conflicting quantizer location: {}".format(str(module_scope))
                    raise RuntimeError(err_msg) from e

            retval[module_scope] = qconfig_list
        return retval

    def _handle_quantize_inputs_option(self, quantizer_setup: SingleConfigQuantizerSetup) -> SingleConfigQuantizerSetup:
        qp_ids_to_discard = []
        for qp_id, qp in quantizer_setup.quantization_points.items():
            if qp.is_activation_quantization_point():
                insertion_point = qp.insertion_point
                ia_op_exec_context = insertion_point.ia_op_exec_context
                if not self._quantize_inputs and ia_op_exec_context.operator_name == MODEL_INPUT_OP_NAME:
                    qp_ids_to_discard.append(qp_id)
        for qp_id in qp_ids_to_discard:
            quantizer_setup.discard(qp_id, keep_shared_input_qps=True)
        return quantizer_setup

    def get_build_time_metric_infos(self):
        return NetworkQuantizationShareMetricBuildTimeInfo(self._num_potential_quantized_activations,
                                                           self._num_potential_quantized_weights)


@COMPRESSION_ALGORITHMS.register('quantization')
class QuantizationBuilder(CompressionAlgorithmBuilder):
    def __init__(self, config, should_init: bool = True):
        super().__init__(config, should_init)
        self._debug_interface = QuantizationDebugInterface() if is_debug() else None
        self._weight_quantizers = OrderedDict()  # Quantizers applied via UpdateWeights
        self._non_weight_quantizers = OrderedDict()  # All the other quantizers
        self._processed_activation_quantizer_insertion_infos = set()
        self._groups_of_adjacent_quantizers = GroupsOfAdjacentQuantizers()  # type: GroupsOfAdjacentQuantizers
        self._setup_to_module_id_translation_dict = {}  # type: Dict[QuantizationPointId, QuantizerId]
        self.quantizer_setup_type = self.config.get('quantizer_setup_type')
        self.eval_ops_exec_ctx = []
        self._build_time_metric_infos = None
        self.hw_config = None

        hw_config_type = self.config.get("hw_config_type")
        if hw_config_type is not None:
            hw_config_path = HWConfig.get_path_to_hw_config(hw_config_type)
            self.hw_config = HWConfig.from_json(hw_config_path)

        self._range_init_params = None
        self._precision_init_type = None
        self._precision_init_params = None
        if should_init:
            self._parse_init_params()

    def _parse_init_params(self):
        init_config = self.config.get('initializer', {})
        self._range_init_params = self._parse_range_init_params(init_config)
        self._precision_init_type, self._precision_init_params = self._parse_precision_init_params(init_config)

    def _parse_range_init_params(self, initializer_config: Dict) -> RangeInitParams:
        init_range_config_dict_or_list = initializer_config.get('range', {})
        if not init_range_config_dict_or_list:
            try:
                self.config.get_extra_struct(QuantizationRangeInitArgs)
                has_range_init_args = True
            except KeyError:
                has_range_init_args = False

            if has_range_init_args:
                nncf_logger.warning("Enabling quantization range initialization with default parameters.")
                num_init_samples = 256
            else:
                nncf_logger.warning("Initializer section not specified for quantization algorithm in NNCF config and "
                                    "quantization init args not supplied - quantizer range initialization will not be "
                                    "done")
                return None

            init_range_config_dict_or_list = {'num_init_samples': num_init_samples}

        max_num_init_samples = 0
        global_range_init_config = None
        scope_overrides = []  # type: List[PerLayerRangeInitConfig]
        if isinstance(init_range_config_dict_or_list, dict):
            global_range_init_config = RangeInitConfig.from_dict(init_range_config_dict_or_list)
            max_num_init_samples = global_range_init_config.num_init_samples
        else:
            for sub_init_range_config_dict in init_range_config_dict_or_list:
                scope_overrides.append(PerLayerRangeInitConfig.from_dict(sub_init_range_config_dict))
                max_num_init_samples_config = max(scope_overrides, key=lambda x: x.num_init_samples)
                max_num_init_samples = max_num_init_samples_config.num_init_samples

        if max_num_init_samples == 0:
            return None

        try:
            range_init_args = self.config.get_extra_struct(QuantizationRangeInitArgs)
        except KeyError as e:
            raise ValueError(
                'Should run range initialization as specified via config,'
                'but the initializing data loader is not provided as an extra struct. '
                'Refer to `NNCFConfig.register_extra_structs` and the `QuantizationRangeInitArgs` class') from e

        return RangeInitParams(range_init_args.data_loader,
                               range_init_args.device,
                               global_range_init_config,
                               scope_overrides)

    def _parse_precision_init_params(self, initializer_config: Dict) -> Tuple[str, BasePrecisionInitParams]:
        init_precision_config = initializer_config.get('precision', None)
        if not init_precision_config:
            return None, None
        precision_init_type = init_precision_config.get('type', 'manual')
        if precision_init_type == 'hawq':
            try:
                precision_init_args = self.config.get_extra_struct(QuantizationPrecisionInitArgs)
            except KeyError as e:
                raise ValueError(
                    'Specified non-manual precision initialization in the NNCF config, '
                    'but the initializing data loader and loss criterion are not provided as an extra struct. '
                    'Refer to `NNCFConfig.register_extra_structs` and the `QuantizationPrecisionInitArgs` '
                    'class') from e
            precision_init_params = HAWQPrecisionInitParams.from_config(
                init_precision_config,
                precision_init_args
            )
        elif precision_init_type == "autoq":
            if self.hw_config is not None and self.hw_config.target_device != HWConfigType.VPU.value:
                raise ValueError("Unsupported device ({}). Automatic Precision Initialization only supports for "
                                 "target_device NONE or VPU".format(self.hw_config.target_device))
            try:
                precision_init_args = self.config.get_extra_struct(AutoQPrecisionInitArgs)
            except KeyError as e:
                raise ValueError('Specified Automated precision initialization in the NNCF config, '
                                 'but the initializing data loader and loss criterion are not provided as an extra '
                                 'struct. Refer to `NNCFConfig.register_extra_structs` and the '
                                 '`AutoQPrecisionInitArgs` class') from e

            hw_config_type = None
            if self.hw_config is not None:
                hw_config_type = HWConfigType.from_str(self.hw_config.target_device)
            precision_init_params = AutoQPrecisionInitParams.from_config(init_precision_config,
                                                                         precision_init_args,
                                                                         hw_config_type)
        else:
            precision_init_params = ManualPrecisionInitParams.from_config(init_precision_config)

        return precision_init_type, precision_init_params

    def _apply_to(self, target_model: NNCFNetwork) -> List[InsertionCommand]:
        target_model.register_compression_module_type(ExtraCompressionModuleType.ACTIVATION_QUANTIZER)
        single_config_quantizer_setup = self._get_quantizer_setup(target_model)
        minmax_values_for_range_init = {}
        if self.should_init:
            stats_for_range_init = self._get_statistics_for_final_range_init(target_model,
                                                                             single_config_quantizer_setup,
                                                                             self._range_init_params)
            minmax_values_for_range_init = single_config_quantizer_setup.get_minmax_values(stats_for_range_init)
        insertion_commands, setup_to_module_id_translation_dict = \
            self._build_insertion_commands_list_for_quantizer_setup(single_config_quantizer_setup,
                                                                    target_model,
                                                                    minmax_values_for_range_init)

        self._setup_to_module_id_translation_dict = setup_to_module_id_translation_dict
        all_quantizations = {}
        all_quantizations.update({k: v.quantizer_module_ref for k, v in self._weight_quantizers.items()})
        all_quantizations.update({k: v.quantizer_module_ref for k, v in self._non_weight_quantizers.items()})
        self._groups_of_adjacent_quantizers.parse_from_quantizer_setup(all_quantizations, single_config_quantizer_setup,
                                                                       setup_to_module_id_translation_dict)

        # NOTE: Order of activations must be the same to correctly broadcast parameters (e.g. scales) in distributed
        # mode (see call of `_dist_broadcast_coalesced` in torch/nn/parallel/distributed.py for more details)
        # pylint: disable=protected-access
        target_model.sort_compression_modules(ExtraCompressionModuleType.ACTIVATION_QUANTIZER)

        if self._debug_interface is not None:
            target_model.debug_interface.add_interface(self._debug_interface)
        return insertion_commands

    @staticmethod
    def get_statistics_for_quantizer_setup(target_model: NNCFNetwork,
                                           quantizer_setup: QuantizerSetupBase,
                                           range_init_params: RangeInitParams) \
        -> Dict[InsertionPoint, Dict[ReductionShape, TensorStatistic]]:
        if range_init_params is None:
            return {}
        observation_points_vs_collectors_dict = StatCollectorGenerator.\
            generate_collectors_for_range_init_statistics_collection(quantizer_setup,
                                                                     range_init_params)

        with target_model.temporary_clean_view() as intermediate_model:
            stat_builder = TensorStatisticsCollectionBuilder(NNCFConfig(),
                                                             observation_points_vs_collectors_dict)
            stat_builder.apply_to(intermediate_model)
            stat_ctrl = intermediate_model.commit_compression_changes()
            runner = SimpleDataLoaderRunner(intermediate_model, range_init_params.device)
            runner.run(range_init_params.init_range_data_loader,
                       range_init_params.get_max_num_init_steps())

        retval = {}
        for ip, collector in stat_ctrl.ip_vs_collector_dict.items():
            retval[ip] = collector.get_statistics()
        return retval

    def _get_statistics_for_final_range_init(self, target_model: NNCFNetwork,
                                             quantizer_setup: QuantizerSetupBase,
                                             range_init_params: RangeInitParams) \
            -> Dict[InsertionPoint, Dict[ReductionShape, TensorStatistic]]:
        return self.get_statistics_for_quantizer_setup(target_model, quantizer_setup, range_init_params)

    def _get_quantizer_setup(self, target_model: NNCFNetwork) -> SingleConfigQuantizerSetup:
        if self.quantizer_setup_type == QuantizerSetupType.PROPAGATION_BASED:
            setup_generator = PropagationBasedQuantizerSetupGenerator(self.config,
                                                                      target_model,
                                                                      self.hw_config,
                                                                      self._precision_init_type,
                                                                      self._precision_init_params,
                                                                      self._range_init_params,
                                                                      self._debug_interface)
        else:
            setup_generator = PatternBasedQuantizerSetupGenerator(self.config,
                                                                  target_model,
                                                                  self._precision_init_type,
                                                                  self._precision_init_params,
                                                                  self._range_init_params)
        single_config_quantizer_setup = setup_generator.generate_setup()
        self._build_time_metric_infos = setup_generator.get_build_time_metric_infos()
        return single_config_quantizer_setup

    def build_controller(self, target_model: NNCFNetwork) -> CompressionAlgorithmController:
        return QuantizationController(target_model,
                                      self.config,
                                      self.should_init,
                                      self._debug_interface,
                                      self._weight_quantizers,
                                      self._non_weight_quantizers,
                                      self._groups_of_adjacent_quantizers,
                                      build_time_metric_info=self._build_time_metric_infos,
                                      build_time_range_init_params=self._range_init_params)

    def __create_quantize_module(self, qconfig: QuantizerConfig):
        quantizer_cls = QUANTIZATION_MODULES.get(qconfig.mode)
        return quantizer_cls(qconfig)

    def _add_single_weight_quantizer(self, target_model: NNCFNetwork, insertion_point: InsertionPoint,
                                     quantizer_config: QuantizerConfig,
                                     range_init_minmax_values: Tuple[torch.Tensor, torch.Tensor] = None) -> Tuple[
        WeightQuantizerId, InsertionCommand]:
        device = next(target_model.parameters()).device
        quantizer_id = WeightQuantizerId(insertion_point.module_scope)
        quantizer = self.__create_quantize_module(quantizer_config)
        if range_init_minmax_values is not None:
            quantizer.apply_minmax_init(range_init_minmax_values[0], range_init_minmax_values[1],
                                        log_module_name=str(insertion_point))
        op = UpdateWeight(quantizer).to(device)
        self._weight_quantizers[quantizer_id] = WeightQuantizerInfo(quantizer,
                                                                    target_model.get_module_by_scope(
                                                                        insertion_point.module_scope
                                                                    ))
        command = InsertionCommand(insertion_point, op, OperationPriority.QUANTIZATION_PRIORITY)
        return quantizer_id, command

    class ActivationQuantizationHook:
        """Cannot simply register the quantizer module as a callable hook, since we need to call
        a thread-local version of the quantizer module during base module execution."""

        def __init__(self, context: TracingContext, quantizer_storage_key: str,
                     debug_interface: 'QuantizationDebugInterface' = None):
            self.compressed_context = context
            self.quantizer_storage_key = quantizer_storage_key
            self.debug_interface = debug_interface

        def __call__(self, *args, **kwargs):
            if self.debug_interface is not None:
                self.debug_interface.register_activation_quantize_call(str(self.quantizer_storage_key))
            replica = self.compressed_context.base_module_thread_local_replica
            return replica.activation_quantizers[self.quantizer_storage_key](*args, **kwargs)

    def _build_insertion_commands_list_for_quantizer_setup(self,
                                                           quantizer_setup: SingleConfigQuantizerSetup,
                                                           target_model: NNCFNetwork,
                                                           minmax_values_for_range_init: Dict[
                                                               QuantizationPointId, MinMaxTensorStatistic]) -> \
            Tuple[List[InsertionCommand], Dict[QuantizationPointId, QuantizerId]]:
        insertion_commands = []
        qp_id_vs_quant_module_id_dict = {}  # type: Dict[QuantizationPointId, QuantizerId]

        non_unified_scales_quantization_point_ids = set(quantizer_setup.quantization_points.keys())

        for unified_scales_group in quantizer_setup.unified_scale_groups:
            for us_qp_id in unified_scales_group:
                non_unified_scales_quantization_point_ids.discard(us_qp_id)

            quant_module_id, commands = self._build_commands_for_single_unified_scale_group(
                target_model,
                quantizer_setup,
                unified_scales_group,
                minmax_values_for_range_init)
            for us_qp_id in unified_scales_group:
                qp_id_vs_quant_module_id_dict[us_qp_id] = quant_module_id
            insertion_commands += commands

        for qp_id in non_unified_scales_quantization_point_ids:
            qp = quantizer_setup.quantization_points[qp_id]
            ip = qp.insertion_point
            qconfig = quantizer_setup.quantization_points[qp_id].qconfig
            quantizer_module_id = None
            commands = []

            range_init_minmax_values = None
            if minmax_values_for_range_init:
                minmax_stat = minmax_values_for_range_init[qp_id] if qp_id in minmax_values_for_range_init else None
                if minmax_stat is None:
                    nncf_logger.warning("Tensor statistics for location {} were not collected! The corresponding "
                                        "quantizer range will not be initialized!".format(ip))
                else:
                    range_init_minmax_values = (minmax_stat.min_values, minmax_stat.max_values)

            if qp.is_activation_quantization_point():
                insertion_info = InsertionInfo.from_insertion_point(ip)
                quantizer_module_id, commands = self._add_single_activation_quantizer(target_model,
                                                                                      insertion_info,
                                                                                      qconfig,
                                                                                      range_init_minmax_values)
            elif qp.is_weight_quantization_point():
                quantizer_module_id, command = self._add_single_weight_quantizer(target_model, ip, qconfig,
                                                                                 range_init_minmax_values)
                commands = [command]

            qp_id_vs_quant_module_id_dict[qp_id] = quantizer_module_id
            insertion_commands += commands
        return insertion_commands, qp_id_vs_quant_module_id_dict

    def _build_commands_for_single_unified_scale_group(self,
                                                       target_model: NNCFNetwork,
                                                       quantizer_setup: SingleConfigQuantizerSetup,
                                                       unified_scales_group: Set[QuantizationPointId],
                                                       minmax_values_for_range_init: Dict[QuantizationPointId,
                                                                                          MinMaxTensorStatistic]) -> \
            Tuple[QuantizerId, List[InsertionCommand]]:
        qp_ids_list_for_current_group = list(unified_scales_group)

        # The primary insertion point (to be associated with the actual quantizer module, not just hooks to it)
        # will be determined based on the string representation of said insertion point, to avoid random selection
        sorted_qp_ids = sorted(qp_ids_list_for_current_group,
                               key=lambda x: str(quantizer_setup.quantization_points[x].insertion_point))

        # Currently only the unified scales for activation quantizers are supported.
        assert all([quantizer_setup.quantization_points[qp_id].is_activation_quantization_point() for qp_id in
                    sorted_qp_ids])

        primary_qp_id = sorted_qp_ids[0]
        linked_qp_ids = sorted_qp_ids[1:]
        primary_insertion_info = InsertionInfo.from_insertion_point(
            quantizer_setup.quantization_points[primary_qp_id].insertion_point)
        linked_insertion_infos = [InsertionInfo.from_insertion_point(
            quantizer_setup.quantization_points[qp_id].insertion_point) for qp_id in linked_qp_ids]
        primary_insertion_info.link_insertion_infos(linked_insertion_infos)
        qconfig = quantizer_setup.quantization_points[primary_qp_id].qconfig
        linked_qconfigs = [quantizer_setup.quantization_points[qp_id].qconfig for qp_id in linked_qp_ids]
        for linked_qconfig in linked_qconfigs:
            if not qconfig.compatible_with_a_unified_scale_linked_qconfig(linked_qconfig):
                raise RuntimeError("The quantizer configurations for unified scale quantization points should"
                                   "be identical!")

        range_init_minmax_values = None
        if minmax_values_for_range_init:
            # Hopefully this will suffice.
            # TODO: gather unified statistic by linking stat collectors_and_modules_to_init instead
            min_values = None
            max_values = None
            for qp_id in sorted_qp_ids:
                minmax_stat = minmax_values_for_range_init[qp_id] if qp_id in minmax_values_for_range_init else None
                if minmax_stat is None:
                    nncf_logger.warning("Tensor statistics for location {} were not collected! The corresponding "
                                        "quantizer range will not be initialized!".format(
                        quantizer_setup.quantization_points[qp_id].insertion_point))
                    continue

                if min_values is None:
                    min_values = minmax_stat.min_values
                else:
                    min_values = torch.min(min_values, minmax_stat.min_values)

                if max_values is None:
                    max_values = minmax_stat.max_values
                else:
                    max_values = torch.max(max_values, minmax_stat.max_values)
            if min_values is not None and max_values is not None:
                range_init_minmax_values = min_values, max_values

        quantizer_module_id, commands = self._add_single_activation_quantizer(target_model,
                                                                              primary_insertion_info,
                                                                              qconfig,
                                                                              range_init_minmax_values)
        return quantizer_module_id, commands

    def _select_final_qconfig(self, quantizer_config_list: List[QuantizerConfig]) -> QuantizerConfig:
        # Quantizer config list entries should arrive in the same order as they are listed
        # in the HW config, where they are sorted by descending order of priority
        return quantizer_config_list[0]

    def _add_single_activation_quantizer(self, target_model: NNCFNetwork,
                                         insertion_info: InsertionInfo,
                                         quantizer_config: QuantizerConfig,
                                         range_init_minmax_values: Tuple[torch.Tensor, torch.Tensor] = None) -> \
            Tuple[NonWeightQuantizerId, List[InsertionCommand]]:
        """Will return one or more insertion commands - depending on whether insertion_info specifies
        a single input agnostic operation execution context or there are linked contexts along with it."""
        ia_op_exec_context = insertion_info.op_exec_context.input_agnostic
        operator_scope_str = str(ia_op_exec_context)
        device = next(target_model.parameters()).device
        quantizer = self.__create_quantize_module(quantizer_config).to(device)
        if range_init_minmax_values is not None:
            quantizer.apply_minmax_init(min_values=range_init_minmax_values[0],
                                        max_values=range_init_minmax_values[1],
                                        log_module_name=str(insertion_info))

        insertion_infos_to_process = [insertion_info] + insertion_info.get_linked_insertion_infos()

        # _linked_insertion_infos will determine quantization points in graph that have to share
        # a quantization module, e.g. for scales unification
        serialized_insertions_list = [str(x) for x in insertion_infos_to_process]
        quantizer_storage_key = ";".join(serialized_insertions_list)

        assert quantizer_storage_key not in target_model.get_compression_modules_by_type(
            ExtraCompressionModuleType.ACTIVATION_QUANTIZER)

        target_model.add_compression_module(quantizer_storage_key, quantizer,
                                            ExtraCompressionModuleType.ACTIVATION_QUANTIZER)

        quantizer_id = NonWeightQuantizerId(ia_op_exec_context, insertion_info.in_port_id)

        if len(insertion_infos_to_process) > 1:
            nncf_logger.info(
                "Processing linked activation quantizer group:\n {}\n".format("\n".join(serialized_insertions_list)))

        self._non_weight_quantizers[quantizer_id] = \
            NonWeightQuantizerInfo(quantizer, insertion_infos_to_process)

        insertion_commands = []
        for curr_insertion_info in insertion_infos_to_process:
            if curr_insertion_info in self._processed_activation_quantizer_insertion_infos:
                raise RuntimeError(
                    "Ambiguous call to {fn} with call order {co} in current scope. "
                    "Cannot insert quantization hooks "
                    "automatically!".format(fn=ia_op_exec_context.operator_name, co=ia_op_exec_context.call_order)
                )
            self._processed_activation_quantizer_insertion_infos.add(curr_insertion_info)

            nncf_logger.info("Adding {}{} Activation Quantize in scope: {}".format(
                "signed" if quantizer.signed else "unsigned",
                " logarithm_scale" if quantizer.is_using_log_scale_storage else "",
                operator_scope_str
            ))

            # Hooks will be identical for each affected ia_op_exec_context in the linked scenario
            # - will call one and the same quantizer
            hook = self.ActivationQuantizationHook(target_model.get_tracing_context(),
                                                   quantizer_storage_key,
                                                   self._debug_interface)

<<<<<<< HEAD
            insertion_commands.append(InsertionCommand(InsertionPoint(curr_ia_op_exec_context,
                                                                      InsertionType.OPERATOR_POST_HOOK),
                                                       hook,
                                                       OperationPriority.QUANTIZATION_PRIORITY))
        return insertion_commands

    def _quantize_inputs(self, target_model: NNCFNetwork,
                         prev_weight_and_activation_quantizer_insertion_commands: List[InsertionCommand]) -> \
        List[InsertionCommand]:
        device = next(target_model.parameters()).device
        graph_roots = target_model.get_original_graph().get_input_nodes()

        # Have to handle the situation when the input node of the network is an NNCF module -
        # to quantize inputs in this case we will have to use UpdateInputs module pre-op,

        # Traverse down starting from graph roots to search for the first node which belongs to a NNCF module
        # and has no UpdateInputs pre-op

        def traverse_function(node: NNCFNode, output) -> Tuple[bool, List[NNCFNode]]:
            module = get_module_by_scope(target_model, node.op_exec_context.scope_in_model)
            if is_nncf_module(module):
                if isinstance(module, (NNCFEmbedding, NNCFEmbeddingBag)):
                    # Embeddings have integer input and their quantization is rather controlled
                    # by their weights.
                    return True, output
                current_node_scope = node.op_exec_context.scope_in_model
                module_op_insertion_commands = []
                for comm in prev_weight_and_activation_quantizer_insertion_commands:
                    if current_node_scope in comm.insertion_point.ia_op_exec_context.scope_in_model:
                        module_op_insertion_commands.append(comm)
                pre_op_insertion_commands = filter(
                    lambda comm: comm.insertion_point.insertion_type == InsertionType.NNCF_MODULE_PRE_OP,
                    module_op_insertion_commands)
                update_inputs_count = sum(1 for comm in pre_op_insertion_commands if isinstance(comm.fn, UpdateInputs))
                if update_inputs_count == 0:
                    output.append(node)
                    return True, output
=======
            if curr_insertion_info.in_port_id is None:
                insertion_type = InsertionType.OPERATOR_POST_HOOK
>>>>>>> af5e5bba
            else:
                insertion_type = InsertionType.OPERATOR_PRE_HOOK

            insertion_point = InsertionPoint(insertion_type=insertion_type,
                                             ia_op_exec_context=curr_insertion_info.op_exec_context.input_agnostic,
                                             input_port_id=curr_insertion_info.in_port_id)
            insertion_commands.append(
                InsertionCommand(insertion_point, hook, OperationPriority.QUANTIZATION_PRIORITY))
        return quantizer_id, insertion_commands


class QuantizationControllerBase(CompressionAlgorithmController):
    def enable_activation_quantization(self):
        raise NotImplementedError

    def enable_weight_quantization(self):
        raise NotImplementedError

    def disable_activation_quantization(self):
        raise NotImplementedError

    def disable_weight_quantization(self):
        raise NotImplementedError

    def init_range(self):
        raise NotImplementedError


class QuantizationController(QuantizationControllerBase):
    def __init__(self, target_model: NNCFNetwork,
                 quantization_config: 'NNCFConfig',
                 should_init: bool,
                 debug_interface: 'QuantizationDebugInterface',
                 weight_quantizers: Dict[WeightQuantizerId, WeightQuantizerInfo],
                 non_weight_quantizers: Dict[NonWeightQuantizerId, NonWeightQuantizerInfo],
                 groups_of_adjacent_quantizers: GroupsOfAdjacentQuantizers,
                 collect_compression_metrics: bool = True,
                 build_time_metric_info: NetworkQuantizationShareMetricBuildTimeInfo = None,
                 build_time_range_init_params: RangeInitParams = None):
        super().__init__(target_model)
        self.debug_interface = debug_interface
        self.quantization_config = quantization_config
        self._collect_compression_metrics = collect_compression_metrics
        self._build_time_range_init_params = build_time_range_init_params

        self.weight_quantizers = weight_quantizers  # type: Dict[WeightQuantizerId, WeightQuantizerInfo]
        self.non_weight_quantizers = non_weight_quantizers  # type: Dict[NonWeightQuantizerId, NonWeightQuantizerInfo]
        self.all_quantizations = OrderedDict()  # type: Dict[QuantizerId, BaseQuantizer]
        self.all_quantizations.update({k: v.quantizer_module_ref for k, v in self.weight_quantizers.items()})
        self.all_quantizations.update({k: v.quantizer_module_ref for k, v in self.non_weight_quantizers.items()})
        self._distributed = False
        self._groups_of_adjacent_quantizers = groups_of_adjacent_quantizers

        should_export_to_onnx_qdq = quantization_config.get("export_to_onnx_standard_ops",
                                                            False)
        if should_export_to_onnx_qdq:
            export_mode = QuantizerExportMode.ONNX_QUANTIZE_DEQUANTIZE_PAIRS
        else:
            export_mode = QuantizerExportMode.FAKE_QUANTIZE

        for quantizer in self.all_quantizations.values():  # type: BaseQuantizer
            quantizer.set_export_mode(export_mode)

        if self._collect_compression_metrics:
            self.metric_store = {}
            quantizer_setup_type = self.quantization_config.get('quantizer_setup_type')
            # These metrics are collected here and are updated when the method .statistics() is called
            self.non_stable_metric_collectors = [NetworkQuantizationShareMetric(target_model, self.weight_quantizers, \
                                                                                self.non_weight_quantizers,
                                                                                quantizer_setup_type,
                                                                                build_time_metric_info),
                                                 MemoryCostMetric(target_model, self.weight_quantizers,
                                                                  self.non_weight_quantizers)]
            # These metrics are collected once here and are not updated when the method .statistics() is called
            self.stable_metric_collectors = [ShareEdgesQuantizedDataPath(target_model)]
            self.update_metric_store(True)

        params = quantization_config.get('params', None)
        self.is_staged_scheduler = bool(params)

        if is_main_process() and should_init:
            self.run_batchnorm_adaptation(self.quantization_config)

        # Staged scheduler must be created after initialized to prevent extra logic with disabled quantizations
        if self.is_staged_scheduler:
            scheduler_cls = QUANTIZATION_SCHEDULERS.get("staged")
            self._scheduler = scheduler_cls(self, params)

    @property
    def groups_of_adjacent_quantizers(self) -> GroupsOfAdjacentQuantizers:
        return self._groups_of_adjacent_quantizers

    def prepare_for_export(self):
        for quantizer_id, quantizer in self.all_quantizations.items():
            if not quantizer.is_enabled_quantization():
                nncf_logger.warning('Disabled quantization on export to ONNX: {}'.format(quantizer_id))

    def update_metric_store(self, do_all: bool = False):
        for collector in self.non_stable_metric_collectors:
            collector.collect()
            self.metric_store[collector.NAME_STR] = collector.get_metric_table()
        if do_all:
            for collector in self.stable_metric_collectors:
                collector.collect()
                self.metric_store[collector.NAME_STR] = collector.get_metric_table()

    def distributed(self):
        self._distributed = True
        self._broadcast_initialized_params_for_each_quantizer()

    def _broadcast_initialized_params_for_each_quantizer(self):
        # NOTE: Order of quantization modules must be the same on GPUs to correctly broadcast num_bits
        sorted_quantizers = OrderedDict(sorted(self.all_quantizations.items(), key=lambda x: str(x[0])))
        for quantizer in sorted_quantizers.values():  # type: BaseQuantizer
            quantizer.broadcast_initialized_params()

    def _do_runtime_range_init(self, range_init_params: RangeInitParams):
        modules_to_init = OrderedDict()
        for wq_id, wq_info in self.weight_quantizers.items():
            scope_str = str(wq_id)
            group = QuantizerGroup.WEIGHTS
            init_config = range_init_params.get_init_config_for_scope_and_group(scope_str, group)
            modules_to_init[scope_str] = (wq_info.quantizer_module_ref, init_config)

        for aq_id, aq_info in self.non_weight_quantizers.items():
            scope_str = str(aq_id)
            group = QuantizerGroup.ACTIVATIONS
            init_config = range_init_params.get_init_config_for_scope_and_group(scope_str, group)
            modules_to_init[scope_str] = (aq_info.quantizer_module_ref, init_config)

        # NOTE: Order of modules must be the same to correctly broadcast parameters (e.g. input_low
        # and input_range)
        modules_to_init = OrderedDict(sorted(modules_to_init.items()))
        self.modules_to_range_init = modules_to_init
        runner = DataLoaderRangeInitializeRunner(self._model, modules_to_init, range_init_params.device)

        quantizers = [module for module, config in modules_to_init.values()]
        quantizers_switcher = QuantizersSwitcher(quantizers)
        # bypass quantization to collect statistics from floating point model
        quantizers_switcher.disable_quantizers()
        runner.run(range_init_params.init_range_data_loader,
                   range_init_params.get_max_num_init_steps())
        quantizers_switcher.enable_quantizers()

        self._model.rebuild_graph()

    def compression_level(self) -> CompressionLevel:
        if self.is_staged_scheduler:
            return self.scheduler.compression_level()
        return CompressionLevel.FULL

    def init_precision(self,
                       precision_init_type: str,
                       precision_init_params: BasePrecisionInitParams,
                       precision_constraints: HardwareQuantizationConstraints) -> SingleConfigQuantizerSetup:
        """
        Precision initialization happens based on an measure of layer sensitivity to perturbations. The measure is
        calculated by average Hessian trace estimation for each layer using Hutchinson algorithm.
        """
        init_impl = PrecisionInitializerFactory.create(precision_init_type)
        initializer = init_impl(self, precision_init_params, precision_constraints)
        nncf_logger.info("Initialization of quantization precisions")
        return initializer.apply_init()

    def init_range(self, range_init_params: RangeInitParams = None):
        """
        Tracks input statistics for quantizers in the model and sets ranges of the quantizers to correspond to
        minimum and maximum input tensor levels observed.
        :param range_init_params: specifies parameters for this range initialization call; if None, the parameters
        that were used during compressed model creation will be used.
        """
        if range_init_params is None:
            if self._build_time_range_init_params is None:
                nncf_logger.warning("Requested a quantization controller to do range initialization without params, but"
                                    " the build time range initialization was not supplied with params as well - range "
                                    "initialization will not be done")
                return
            range_init_params = self._build_time_range_init_params

        self._do_runtime_range_init(range_init_params)

        if self._distributed:
            self._broadcast_initialized_params_for_each_quantizer()

    def update_range_config_by_default(self, init_range_config: Dict):
        global_init_range_config = dict()
        global_init_range_config.update(init_range_config)
        if global_init_range_config.get("type") is None:
            global_init_range_config["type"] = "mean_min_max"

        if global_init_range_config.get("num_init_samples") is None:
            global_init_range_config["num_init_samples"] = 256

        num_init_samples = global_init_range_config.get('num_init_samples', 256)
        if num_init_samples < 0:
            raise AttributeError('Number of initialization samples must be >= 0')
        return global_init_range_config

    def get_weights_activation_quantizers_pairs(self) -> List[Tuple[List[WeightQuantizerId], NonWeightQuantizerId]]:
        """
        finds all neighbour weight and input activation quantizers that share the same module (e.g. conv or linear).
        Single activation quantizer can be in pair with multiple neighbour weight quantizers, e.g. like in SqueezeNet,
        when two Convolutions share the same input activation.
        :return: list of pairs - (list of weight quantizers, activation quantizer)
        """
        pairs = []

        nncf_network = self._model
        nncf_graph = nncf_network.get_original_graph()
        non_weight_quantizers = {key: quantizer_info.quantizer_module_ref for key, quantizer_info \
                                 in self.non_weight_quantizers.items() if not isinstance(key, InputQuantizerId)}

        def traverse_graph(curr_nx_node_key: str, weight_quantizers: List[nn.Module]) -> Optional[List[nn.Module]]:
            nx_node = nncf_graph.get_nx_node_by_key(curr_nx_node_key)
            module_scope = nx_node[NNCFGraph.OP_EXEC_CONTEXT_NODE_ATTR].scope_in_model
            module = get_module_by_scope(nncf_network, module_scope)
            if is_nncf_module(module):
                if hasattr(module, 'pre_ops'):
                    for ops in module.pre_ops.values():
                        if isinstance(ops, UpdateWeight):
                            weight_quantizers.append(ops.op)
            else:
                for succ_nx_node_key in nncf_graph.get_successors(curr_nx_node_key):
                    return traverse_graph(succ_nx_node_key, weight_quantizers)
            return weight_quantizers

        for activation_quantizer_id in sorted(non_weight_quantizers, key=str):
            activation_ctx = activation_quantizer_id.ia_op_exec_context
            post_hooked_nx_node_key = nncf_graph.get_node_key_by_iap_context(activation_ctx)
            weight_quantizers = []
            weight_quantizer_ids = []
            for next_nx_node_key in nncf_graph.get_successors(post_hooked_nx_node_key):
                weight_quantizers = traverse_graph(next_nx_node_key, weight_quantizers)

            for wt_quant_module in weight_quantizers:
                for other_wt_quant_id, other_wt_quant_module_info in self.weight_quantizers.items():
                    if other_wt_quant_module_info.quantizer_module_ref is wt_quant_module:
                        weight_quantizer_ids.append(other_wt_quant_id)
                        break
                else:
                    raise RuntimeError("Weight quantizer module obtained during graph traversal not found among "
                                       "weight quantizer module references available in quantization controller!")

            if weight_quantizer_ids:
                pairs.append((weight_quantizer_ids, activation_quantizer_id))
        return pairs

    def _set_quantization_status(self, condition_fn: Callable[[BaseQuantizer], bool],
                                 apply_fn: Callable[[BaseQuantizer], None]):
        if self._model is not None:
            for m in self.all_quantizations.values():
                if condition_fn(m):
                    apply_fn(m)

    def enable_activation_quantization(self):
        self._set_quantization_status(lambda x: not x.is_weights, lambda x: x.enable_quantization())

    def enable_weight_quantization(self):
        self._set_quantization_status(lambda x: x.is_weights, lambda x: x.enable_quantization())

    def disable_activation_quantization(self):
        self._set_quantization_status(lambda x: not x.is_weights, lambda x: x.disable_quantization())

    def disable_weight_quantization(self):
        self._set_quantization_status(lambda x: x.is_weights, lambda x: x.disable_quantization())

    def _get_local_init_range_config(self, scope: Scope, scope_overrides: Dict[str, Dict],
                                     global_init_range_config: Dict, quantizer_group: str):
        if isinstance(global_init_range_config, dict):
            module_init_range_config = global_init_range_config
        else:
            module_init_range_config = None
            matched_init_range_config = []
            for range_init_subconfig in global_init_range_config:
                target_scopes = range_init_subconfig.get("target_scopes", None)
                ignored_scopes = range_init_subconfig.get("ignored_scopes", None)
                target_quantizer_group = range_init_subconfig.get("target_quantizer_group", quantizer_group)
                if quantizer_group == target_quantizer_group and\
                     should_consider_scope(str(scope), target_scopes, ignored_scopes):
                    matched_init_range_config.append(range_init_subconfig)

            if len(matched_init_range_config) > 1:
                raise AssertionError("The range initialization configs conflict with each other. "
                                     "Conflicting configs: {} for scope {}.".format(matched_init_range_config,
                                                                                    str(scope)))


            if len(matched_init_range_config) == 1:
                module_init_range_config = matched_init_range_config[0]
            else:
                raise AssertionError("The range initialization configs conflict with each other. "
                                     "Conflicting configs: {} for scope {}.".format(matched_init_range_config,
                                                                                    str(scope)))

        for overridden_scope in scope_overrides.keys():
            if in_scope_list(str(scope), overridden_scope):
                override_config = scope_overrides[overridden_scope].get('initializer', {}).get("range")
                if override_config is not None:
                    module_init_range_config = override_config

        if module_init_range_config is None:
            module_init_range_config = self.update_range_config_by_default({})

        return module_init_range_config

    def statistics(self, quickly_collected_only=False):
        stats = super().statistics()
        num_enabled_quantization = len([1 for q in self.all_quantizations.values() if q.is_enabled_quantization()])
        multiplier = 100 / len(self.all_quantizations)
        stats["ratio_of_enabled_quantizations"] = num_enabled_quantization * multiplier
        if self._collect_compression_metrics and not quickly_collected_only:
            self.update_metric_store()
            for metric in self.metric_store.values():
                for add_info, table in metric.items():
                    stats[add_info] = table
        return stats


class QuantizationDebugInterface(DebugInterface):
    QUANTIZERS_IN_NNCF_MODULES_TRACKER_NAME = 'quantized_modules'
    ACTIVATION_QUANTIZERS_TRACKER_NAME = 'activation_quantizers'

    def __init__(self):
        self.call_trackers = {
            self.QUANTIZERS_IN_NNCF_MODULES_TRACKER_NAME: CallCountTracker(
                QuantizationDebugInterface.QUANTIZERS_IN_NNCF_MODULES_TRACKER_NAME),
            self.ACTIVATION_QUANTIZERS_TRACKER_NAME: CallCountTracker(
                QuantizationDebugInterface.ACTIVATION_QUANTIZERS_TRACKER_NAME),
        }
        self.graph_size = 0

        from nncf.debug import DEBUG_LOG_DIR
        self.dump_dir = Path(DEBUG_LOG_DIR) / Path("debug_dumps")
        self.dump_dir.mkdir(parents=True, exist_ok=True)
        self.scale_dump_dir = self.dump_dir / Path("scale")
        self.prop_graph_dump_dir = self.dump_dir / Path("quant_prop")
        if self.prop_graph_dump_dir.exists():
            shutil.rmtree(str(self.prop_graph_dump_dir))
        self.forward_call_count = 0
        self._strict_forward = False

    def init_actual(self, owner_model: NNCFNetwork):
        quantization_types = [class_type.__name__ for class_type in QUANTIZATION_MODULES.registry_dict.values()]
        quantizers_in_nncf_modules = owner_model.get_modules_in_nncf_modules_by_type(quantization_types)
        nncf_module_quantizations_id_list = [str(scope) for scope in
                                             quantizers_in_nncf_modules.keys()]  # type: List[str]

        activation_quantizer_id_list = owner_model.get_compression_modules_by_type(
            ExtraCompressionModuleType.ACTIVATION_QUANTIZER).keys()  # type: List[str]
        self.call_trackers[self.QUANTIZERS_IN_NNCF_MODULES_TRACKER_NAME].init_with_key_list(
            nncf_module_quantizations_id_list)
        self.call_trackers[self.ACTIVATION_QUANTIZERS_TRACKER_NAME].init_with_key_list(
            activation_quantizer_id_list)
        if self.scale_dump_dir.exists():
            shutil.rmtree(str(self.scale_dump_dir))
        self.scale_dump_dir.mkdir(parents=True, exist_ok=True)
        self._strict_forward = True

    def pre_forward_actions(self, module: 'NNCFNetwork'):
        self.reset_counters()

    def post_forward_actions(self, module: 'NNCFNetwork'):
        self.register_forward_call()
        # pylint:disable=protected-access
        ctx = module.get_tracing_context()
        self.set_graph_size(ctx.graph.get_nodes_count())

        quantization_types = [class_type.__name__ for class_type in QUANTIZATION_MODULES.registry_dict.values()]
        nncf_module_quantizations = module.get_modules_in_nncf_modules_by_type(
            quantization_types)  # type: Dict['Scope', nn.Module]

        for qm_scope, qm_module in nncf_module_quantizations.items():
            # Important - this will not work for DataParallel since it copies the
            # entire parent module for each thread and the `call_count` attributes
            # are incremented for thread local copies of `qm_module`, which are not
            # the same as the primary copies of `qm_module` iterated over at this point
            self.register_quantizer_module_call(str(qm_scope), qm_module.call_count)
            self.dump_scale(qm_module.get_trainable_params(), str(qm_scope))
            qm_module.reset_call_counter()
        self.print_call_stats()

        call_dict = ctx.get_node_call_counter_dict()
        total_calls = sum(call_dict.values())
        nncf_logger.debug("{} nodes called out of total {}".format(total_calls,
                                                                   ctx.graph.get_nodes_count()))
        if self._strict_forward:
            for tracker in self.call_trackers.values():
                if tracker.get_never_called_keys():
                    # This will always trigger for DataParallel - disregard or disable debug mode
                    # for DataParallel runs
                    raise RuntimeError("{} has never called modules: {}!".format(
                        tracker.name, tracker.get_never_called_keys()))

    def dump_scale(self, quantizer_scale_params: Dict[str, torch.Tensor], quantizer_name: str):
        import re
        quantizer_normalized_name = re.sub(r'[^\w\-_\. ]', '_', quantizer_name)
        for scale_param_name, scale_param in quantizer_scale_params.items():
            fname = "{}_{}.txt".format(quantizer_normalized_name, scale_param_name)
            with open(str(self.scale_dump_dir / fname), "ba") as file:
                np.savetxt(file, scale_param.cpu().numpy().flatten())

    def reset_counters(self):
        for tracker in self.call_trackers.values():
            tracker.reset()

    def register_quantizer_module_call(self, key, counts=None):
        self.call_trackers[self.QUANTIZERS_IN_NNCF_MODULES_TRACKER_NAME].register_call(key, counts)

    def register_activation_quantize_call(self, key: str):
        self.call_trackers[self.ACTIVATION_QUANTIZERS_TRACKER_NAME].register_call(key)

    def print_call_stats(self):
        nncf_logger.debug(" Graph size: {} nodes".format(self.graph_size))
        for tracker in self.call_trackers.values():
            msg = " {} tracker:".format(tracker.name)
            msg += " {} total calls;".format(tracker.get_total_call_count())

            never_called = tracker.get_never_called_keys()
            if never_called:
                msg += " {} entries never called;".format(len(never_called))

            overcalled = tracker.get_overcalled_keys_with_call_counts()
            if overcalled:
                msg += " {} entries called more than once;".format(len(overcalled))
            nncf_logger.debug(msg)

    def set_graph_size(self, new_size):
        if new_size != self.graph_size:
            nncf_logger.debug('\n')
            nncf_logger.debug(
                " warning - graph size has changed from {} to {} since last forward".format(self.graph_size,
                                                                                            new_size))
        self.graph_size = new_size

    def register_forward_call(self):
        self.forward_call_count += 1

    def visualize_quantizer_propagation(self,
                                        prop_solver: QuantizerPropagationSolver,
                                        prop_graph: QuantizerPropagationStateGraph,
                                        iteration: str):
        self.prop_graph_dump_dir.mkdir(parents=True, exist_ok=True)
        fname = "quant_prop_iter_{}.dot".format(iteration)
        prop_solver.debug_visualize(prop_graph,
                                    self.prop_graph_dump_dir / Path(fname))

    def visualize_insertion_point_graph(self, insertion_point_graph: InsertionPointGraph):
        out_graph = nx.MultiDiGraph()
        for node_key, node in insertion_point_graph.nodes.items():
            if node[InsertionPointGraph.NODE_TYPE_NODE_ATTR] == InsertionPointGraphNodeType.INSERTION_POINT:
                insertion_point_data = node[InsertionPointGraph.INSERTION_POINT_DATA_NODE_ATTR]  # type: InsertionPoint
                label = "IP: {}".format(insertion_point_data.insertion_type)
                if insertion_point_data.input_port_id is not None:
                    label += " port " + str(insertion_point_data.input_port_id)
                out_graph.add_node(node_key, label=label, color="red")
            elif node[InsertionPointGraph.NODE_TYPE_NODE_ATTR] == InsertionPointGraphNodeType.OPERATOR:
                out_graph.add_node(node_key)
            else:
                raise RuntimeError("Invalid InsertionPointGraph node!")
        for u, v in insertion_point_graph.edges:
            out_graph.add_edge(u, v)

        for node_key, node in insertion_point_graph.nodes.items():
            if node[InsertionPointGraph.NODE_TYPE_NODE_ATTR] == InsertionPointGraphNodeType.OPERATOR:
                for ip_node_key in node[InsertionPointGraph.ASSOCIATED_IP_NODE_KEYS_NODE_ATTR]:
                    out_graph.add_edge(node_key, ip_node_key, style="dashed", headport='e', tailport='e')

        nx.drawing.nx_pydot.write_dot(out_graph, self.dump_dir / Path("insertion_point_graph.dot"))


class ExperimentalQuantizationBuilder(QuantizationBuilder):
    def __init__(self, quantizer_setup: SingleConfigQuantizerSetup,
                 tensor_stats_for_all_setup_variations: Dict[InsertionPoint, Dict[ReductionShape, TensorStatistic]]):
        should_init = bool(tensor_stats_for_all_setup_variations)
        super().__init__(NNCFConfig(), should_init=should_init)
        self._quantizer_setup = quantizer_setup
        self._tensor_stats = tensor_stats_for_all_setup_variations

    def _get_quantizer_setup(self, target_model: NNCFNetwork) -> SingleConfigQuantizerSetup:
        return self._quantizer_setup

    def _get_statistics_for_final_range_init(self,
                                             target_model: NNCFNetwork,
                                             quantizer_setup: QuantizerSetupBase,
                                             range_init_params: RangeInitParams) -> Dict[
        InsertionPoint, Dict[ReductionShape, TensorStatistic]]:
        return self._tensor_stats

    def build_controller(self, target_model: NNCFNetwork) -> CompressionAlgorithmController:
        groups_of_adjacent_quantizers = GroupsOfAdjacentQuantizers()
        all_quantizations = {}  # type: Dict[QuantizerId, BaseQuantizer]
        all_quantizations.update({k: v.quantizer_module_ref for k, v in self._weight_quantizers.items()})
        all_quantizations.update({k: v.quantizer_module_ref for k, v in self._non_weight_quantizers.items()})

        groups_of_adjacent_quantizers.parse_from_quantizer_setup(all_quantizations,
                                                                 self._quantizer_setup,
                                                                 self._setup_to_module_id_translation_dict)

        build_time_metric_infos = NetworkQuantizationShareMetricBuildTimeInfo(len(self._non_weight_quantizers),
                                                                              len(self._weight_quantizers))

        return ExperimentalQuantizationController(target_model,
                                                  self._weight_quantizers,
                                                  self._non_weight_quantizers,
                                                  groups_of_adjacent_quantizers,
                                                  self._quantizer_setup,
                                                  self._setup_to_module_id_translation_dict,
                                                  self._tensor_stats,
                                                  build_time_metric_infos)


class ExperimentalQuantizationController(QuantizationController):
    def __init__(self, target_model: NNCFNetwork,
                 weight_quantizers: Dict[WeightQuantizerId, WeightQuantizerInfo],
                 non_weight_quantizers: Dict[NonWeightQuantizerId, NonWeightQuantizerInfo],
                 groups_of_adjacent_quantizers: GroupsOfAdjacentQuantizers,
                 initial_quantizer_setup: SingleConfigQuantizerSetup,
                 setup_to_module_id_translation_dict: Dict[QuantizationPointId, QuantizerId],
                 tensor_stats: Dict[InsertionPoint, Dict[ReductionShape, TensorStatistic]],
                 build_time_metric_info: NetworkQuantizationShareMetricBuildTimeInfo):
        super().__init__(target_model,
                         NNCFConfig(),
                         should_init=False,
                         debug_interface=None,
                         weight_quantizers=weight_quantizers,
                         non_weight_quantizers=non_weight_quantizers,
                         groups_of_adjacent_quantizers=groups_of_adjacent_quantizers,
                         collect_compression_metrics=True,
                         build_time_metric_info=build_time_metric_info)
        self._target_model_ref = target_model
        self._initial_quantizer_setup = initial_quantizer_setup
        self._tensor_stats = tensor_stats
        self.setup_to_module_id_translation_dict = setup_to_module_id_translation_dict
        self.module_id_to_qp_id_translation_dict = {}  # type: Dict[QuantizerId, Set[QuantizationPointId]]
        for qp_id, qid in self.setup_to_module_id_translation_dict.items():
            if qid in self.module_id_to_qp_id_translation_dict:
                self.module_id_to_qp_id_translation_dict[qid].add(qp_id)
            else:
                self.module_id_to_qp_id_translation_dict[qid] = {qp_id}

    def get_quantizer_setup_for_current_state(self) -> SingleConfigQuantizerSetup:
        retval = SingleConfigQuantizerSetup()
        retval.shared_input_operation_set_groups = self._initial_quantizer_setup.shared_input_operation_set_groups
        retval.unified_scale_groups = self._initial_quantizer_setup.unified_scale_groups
        for qp_id, qp in self._initial_quantizer_setup.quantization_points.items():
            quant_module_id = self.setup_to_module_id_translation_dict[qp_id]
            quant_module = self.all_quantizations[quant_module_id]
            qconfig = quant_module.get_current_config()
            new_qp = SingleConfigQuantizationPoint(qp.insertion_point, qconfig)
            retval.quantization_points[qp_id] = new_qp
        return retval

    def is_new_setup_requires_regeneration(self, quantizer_setup: SingleConfigQuantizerSetup) -> bool:
        current_setup = self.get_quantizer_setup_for_current_state()
        if Counter(current_setup.quantization_points.keys()) != Counter(quantizer_setup.quantization_points.keys()):
            raise ValueError("The new setup is inconsistent with the original parameter space!")
        for qp_id in quantizer_setup.quantization_points:
            current_qconfig = current_setup.quantization_points[qp_id].qconfig
            new_qconfig = quantizer_setup.quantization_points[qp_id].qconfig
            if current_qconfig.per_channel != new_qconfig.per_channel or \
                    (new_qconfig.signedness_to_force is not None and
                     current_qconfig.signedness_to_force != new_qconfig.signedness_to_force) or \
                    current_qconfig.mode != new_qconfig.mode:
                return True
        return False

    def apply_new_quantizer_setup(self, quantizer_setup: SingleConfigQuantizerSetup) -> Tuple[
            'ExperimentalQuantizationController', NNCFNetwork]:
        if not self.is_new_setup_requires_regeneration(quantizer_setup):
            for qp_id, qp in quantizer_setup.quantization_points.items():
                quant_module_id = self.setup_to_module_id_translation_dict[qp_id]
                quant_module = self.all_quantizations[quant_module_id]
                quant_module.num_bits = qp.qconfig.bits
            return self, self._target_model_ref
        new_model = self._target_model_ref.get_clean_shallow_copy()
        new_builder = ExperimentalQuantizationBuilder(quantizer_setup, self._tensor_stats)
        new_builder.apply_to(new_model)
        new_ctrl = new_model.commit_compression_changes()  # type: ExperimentalQuantizationController
        return new_ctrl, new_model<|MERGE_RESOLUTION|>--- conflicted
+++ resolved
@@ -62,18 +62,12 @@
     QuantizerId
 from nncf.quantization.quantizer_propagation import QuantizerPropagationSolver, QuantizerPropagationStateGraph
 from nncf.quantization.schedulers import QUANTIZATION_SCHEDULERS
-<<<<<<< HEAD
-from nncf.structures import QuantizationPrecisionInitArgs, QuantizationRangeInitArgs
-from nncf.utils import get_all_modules_by_type, in_scope_list, is_main_process, should_consider_scope
-from nncf.model_utils import get_module_by_scope
-from nncf.utils import get_state_dict_names_with_modules
-=======
 from nncf.structures import QuantizationPrecisionInitArgs, QuantizationRangeInitArgs, AutoQPrecisionInitArgs
 from nncf.tensor_statistics.algo import TensorStatisticsCollectionBuilder
 from nncf.tensor_statistics.collectors import ReductionShape
 from nncf.tensor_statistics.statistics import TensorStatistic, MinMaxTensorStatistic
 from nncf.utils import in_scope_list, is_main_process, should_consider_scope
->>>>>>> af5e5bba
+from nncf.model_utils import get_module_by_scope
 
 
 class QuantizerSetupGeneratorBase:
@@ -147,12 +141,7 @@
                     qconfig.logarithm_scale = config_overrides["logarithm_scale"]
         if qconfig.per_channel:
             if is_weights:
-<<<<<<< HEAD
-                module = get_module_by_scope(target_model, Scope.from_str(parent_module_scope_str))
-                qconfig.input_shape = module.weight.shape
-=======
                 qconfig.input_shape = target_module.weight.shape
->>>>>>> af5e5bba
             elif input_shape is not None:
                 qconfig.input_shape = input_shape
             else:
@@ -884,7 +873,8 @@
                                         log_module_name=str(insertion_point))
         op = UpdateWeight(quantizer).to(device)
         self._weight_quantizers[quantizer_id] = WeightQuantizerInfo(quantizer,
-                                                                    target_model.get_module_by_scope(
+                                                                    get_module_by_scope(
+                                                                        target_model,
                                                                         insertion_point.module_scope
                                                                     ))
         command = InsertionCommand(insertion_point, op, OperationPriority.QUANTIZATION_PRIORITY)
@@ -1090,48 +1080,8 @@
                                                    quantizer_storage_key,
                                                    self._debug_interface)
 
-<<<<<<< HEAD
-            insertion_commands.append(InsertionCommand(InsertionPoint(curr_ia_op_exec_context,
-                                                                      InsertionType.OPERATOR_POST_HOOK),
-                                                       hook,
-                                                       OperationPriority.QUANTIZATION_PRIORITY))
-        return insertion_commands
-
-    def _quantize_inputs(self, target_model: NNCFNetwork,
-                         prev_weight_and_activation_quantizer_insertion_commands: List[InsertionCommand]) -> \
-        List[InsertionCommand]:
-        device = next(target_model.parameters()).device
-        graph_roots = target_model.get_original_graph().get_input_nodes()
-
-        # Have to handle the situation when the input node of the network is an NNCF module -
-        # to quantize inputs in this case we will have to use UpdateInputs module pre-op,
-
-        # Traverse down starting from graph roots to search for the first node which belongs to a NNCF module
-        # and has no UpdateInputs pre-op
-
-        def traverse_function(node: NNCFNode, output) -> Tuple[bool, List[NNCFNode]]:
-            module = get_module_by_scope(target_model, node.op_exec_context.scope_in_model)
-            if is_nncf_module(module):
-                if isinstance(module, (NNCFEmbedding, NNCFEmbeddingBag)):
-                    # Embeddings have integer input and their quantization is rather controlled
-                    # by their weights.
-                    return True, output
-                current_node_scope = node.op_exec_context.scope_in_model
-                module_op_insertion_commands = []
-                for comm in prev_weight_and_activation_quantizer_insertion_commands:
-                    if current_node_scope in comm.insertion_point.ia_op_exec_context.scope_in_model:
-                        module_op_insertion_commands.append(comm)
-                pre_op_insertion_commands = filter(
-                    lambda comm: comm.insertion_point.insertion_type == InsertionType.NNCF_MODULE_PRE_OP,
-                    module_op_insertion_commands)
-                update_inputs_count = sum(1 for comm in pre_op_insertion_commands if isinstance(comm.fn, UpdateInputs))
-                if update_inputs_count == 0:
-                    output.append(node)
-                    return True, output
-=======
             if curr_insertion_info.in_port_id is None:
                 insertion_type = InsertionType.OPERATOR_POST_HOOK
->>>>>>> af5e5bba
             else:
                 insertion_type = InsertionType.OPERATOR_PRE_HOOK
 
