#
#  Copyright (c) 2019-2020 Intel Corporation
#  Licensed under the Apache License, Version 2.0 (the "License");
#  you may not use this file except in compliance with the License.
#  You may obtain a copy of the License at
#       http://www.apache.org/licenses/LICENSE-2.0
#  Unless required by applicable law or agreed to in writing, software
#  distributed under the License is distributed on an "AS IS" BASIS,
#  WITHOUT WARRANTIES OR CONDITIONS OF ANY KIND, either express or implied.
#  See the License for the specific language governing permissions and
#  limitations under the License.
#

"""
@package docstring
This package defines the API for the NNCF compression methods so that the user could
extend the existing algorithms.
"""
import numpy
from copy import copy
from functools import partial
from typing import List, Tuple, Optional, TypeVar

import torch
from torch import nn

from nncf.config import NNCFConfig
from nncf.dynamic_graph.graph_builder import create_mock_tensor
from nncf.initialization import DataLoaderBNAdaptationRunner
from nncf.layers import NNCF_MODULES_DICT, NNCF_WRAPPED_USER_MODULES_DICT
from nncf.common.utils.logger import logger as nncf_logger
from nncf.nncf_network import NNCFNetwork, InsertionCommand
from nncf.structures import BNAdaptationInitArgs
from nncf.utils import should_consider_scope
from nncf.api.compression import CompressionAlgorithmBuilder
from nncf.api.compression import CompressionAlgorithmController
from nncf.api.compression import CompressionLevel
from nncf.api.compression import CompressionLoss
from nncf.api.compression import CompressionScheduler

ModelType = TypeVar('ModelType')

DOMAIN_CUSTOM_OPS_NAME = "org.openvinotoolkit"


class PTCompressionLoss(nn.Module, CompressionLoss):
    """
    Used to calculate additional loss to be added to the base loss during the
    training process. It uses the model graph to measure variables and activations
    values of the layers during the loss construction. For example, the $L_0$-based
    sparsity algorithm calculates the number of non-zero weights in convolutional
    and fully-connected layers to construct the loss function.
    """

<<<<<<< HEAD
    def forward(self, input_=None, target=None):
=======
    def calculate(self) -> torch.Tensor:
>>>>>>> 5bc874ea
        """
        Calculates the compression loss value.

        :return: The compression loss value.
        """
        return torch.zeros([])

    def forward(self) -> torch.Tensor:
        """
        Overriding  forward function of the base nn.Module class

        :return: The compression loss value.
        """
        return self.calculate()


class PTCompressionScheduler(CompressionScheduler):
    """
    Implements the logic of compression method control during the training process.
    May change the method hyperparameters in regards to the current training step or
    epoch. For example, the sparsity method can smoothly increase the sparsity rate
    over several epochs.
    """

    def __init__(self):
        super().__init__()
        self._current_epoch = -1

    def epoch_step(self, next_epoch=None):
        """
        Should be called before each training epoch.
        Arguments:
            `next` - specifies the initial "next" epoch which should be set now
        """
        if next_epoch is None:
            self._current_epoch += 1
        else:
            self._current_epoch = next_epoch

    def load_state_dict(self, state_dict):
        self.__dict__.update(state_dict)

    def state_dict(self):
        default_keys = {'current_step', '_current_epoch'}
        return {key: val for key, val in self.__dict__.items() if key in default_keys}

    def __getattribute__(self, name):
        if name == 'current_epoch':
            return 0 if self._current_epoch == -1 else self._current_epoch
        return object.__getattribute__(self, name)

class PTCompressionAlgorithmController(CompressionAlgorithmController):
    """Serves as a handle to the additional modules, parameters and hooks inserted
    into the original uncompressed model in order to enable algorithm-specific compression.
    Hosts entities that are to be used during the training process, such as compression scheduler and
    compression loss."""

    def __init__(self, target_model: ModelType):
        """
        Initializes the internal state of the compression algorithm controller.

        :param target_model: The model with additional modifications necessary
            to enable algorithm-specific compression during fine-tuning built
            by the `CompressionAlgorithmBuilder`.
        """
        super().__init__(target_model)
        self._loss = PTCompressionLoss()
        self._scheduler = PTCompressionScheduler()

    def distributed(self):
        """
        Should be called when distributed training with multiple training processes
        is going to be used (i.e. after the model is wrapped with DistributedDataParallel).
        Any special preparations for the algorithm to properly support distributed training
        should be made inside this function.
        """

    def statistics(self, quickly_collected_only=False):
        """
        Returns a dictionary of printable statistics.

        :param quickly_collected_only: Enables collection the statistics that don't take
            too much time to compute. Can be helpful for the case when need to keep track
            statistics on each train batch/step/iteration.
        :return: A dictionary of printable statistics.
        """
        stats = super().statistics(quickly_collected_only)
        if hasattr(self._model, 'statistics'):
            stats.update(self._model.statistics(quickly_collected_only))
        return stats

    def run_batchnorm_adaptation(self, config):
        initializer_params = config.get("initializer", {})
        init_bn_adapt_config = initializer_params.get('batchnorm_adaptation', {})
        num_bn_adaptation_samples = init_bn_adapt_config.get('num_bn_adaptation_samples', 0)
        num_bn_forget_samples = init_bn_adapt_config.get('num_bn_forget_samples', 0)
        try:
            bn_adaptation_args = config.get_extra_struct(BNAdaptationInitArgs)
            has_bn_adapt_init_args = True
        except KeyError:
            has_bn_adapt_init_args = False

        if not init_bn_adapt_config:
            if has_bn_adapt_init_args:
                nncf_logger.warning("Enabling quantization batch norm adaptation with default parameters.")
                num_bn_adaptation_samples = 2000
                num_bn_forget_samples = 1000

        if num_bn_adaptation_samples < 0:
            raise AttributeError('Number of adaptation samples must be >= 0')
        if num_bn_adaptation_samples > 0:
            if not has_bn_adapt_init_args:
                nncf_logger.info(
                    'Could not run batchnorm adaptation '
                    'as the adaptation data loader is not provided as an extra struct. '
                    'Refer to `NNCFConfig.register_extra_structs` and the `BNAdaptationInitArgs` class')
                return
            batch_size = bn_adaptation_args.data_loader.batch_size
            num_bn_forget_steps = numpy.ceil(num_bn_forget_samples / batch_size)
            num_bn_adaptation_steps = numpy.ceil(num_bn_adaptation_samples / batch_size)
            bn_adaptation_runner = DataLoaderBNAdaptationRunner(self._model, bn_adaptation_args.device,
                                                                num_bn_forget_steps)
            bn_adaptation_runner.run(bn_adaptation_args.data_loader, num_bn_adaptation_steps)

    # pylint: disable=keyword-arg-before-vararg
    def export_model(self,
                     save_path: str,
                     input_names: Optional[List[str]] = None,
                     output_names: Optional[List[str]] = None,
                     *args, **kwargs) -> None:
        """
        Used to export the compressed model for inference into the ONNX format.
        Makes method-specific preparations of the model graph,
        (e.g. removing auxiliary layers that were used for the model compression),
        then exports the model and dumps it into the output file.
        Parameters:
            `save_path` - a path to the file for the exported model to be saved into.
            `input_names` - list of input tensors names (optional).
            `output_names` - list of output tensors names (optional).
            *args, **kwargs - if the model's `forward` requires additional parameters
            during export, specify these here.
        """
        self.prepare_for_export()
        model = self._model.eval().cpu()
        input_tensor_list = []
        for info in self._model.input_infos:
            single_batch_info = copy(info)
            input_shape = tuple([1] + list(info.shape)[1:])
            single_batch_info.shape = input_shape
            input_tensor_list.append(create_mock_tensor(single_batch_info, "cpu"))
        original_forward = model.forward
        model.forward = partial(model.forward, *args, **kwargs)
        # pylint:disable=unexpected-keyword-arg
        with torch.no_grad():
            torch.onnx.export(model, tuple(input_tensor_list),
                              save_path, input_names=input_names,
                              output_names=output_names,
                              enable_onnx_checker=False,
                              opset_version=10,
                              training=True)  # Do not fuse Conv+BN in ONNX. May cause dropout nodes to appear in ONNX
        model.forward = original_forward


class PTCompressionAlgorithmBuilder(CompressionAlgorithmBuilder):
    """
    Determines which modifications should be made to the original FP32 model in
    order to enable algorithm-specific compression during fine-tuning. Operates
    on an NNCFNetwork object wrapping a target PyTorch model (torch.nn.Module).
    """

    _registered_name: str = None  # Attribute will set by COMPRESSION_ALGORITHMS registry

    def __init__(self, config: NNCFConfig, should_init: bool = True):
        """
        Arguments:
          `config` - a dictionary that contains parameters of compression method
          `should_init` - if False, trainable parameter initialization will be skipped during building
        """
        super().__init__(config, should_init)
        self.ignored_scopes = None
        self.target_scopes = None
        if not isinstance(self.config, list):
            self.ignored_scopes = self.config.get('ignored_scopes')
            self.target_scopes = self.config.get('target_scopes')
        self.compressed_nncf_module_names = self._nncf_module_types_to_compress()

    def apply_to(self, target_model: NNCFNetwork) -> NNCFNetwork:
        """
        Applies algorithm-specific modifications to the model. Hooks to be executed during model
        forward operation may be registered using NNCFNetwork command insertion methods. Additional
        compression modules that are expected to be saved along with the network via torch.save should also be
        registered and added to the model here.
        :param target_model: An instance of NNCFNetwork for the algorithm to be applied to.
        :return: NNCFNetwork with algorithm-specific modifications applied
        """
        self._model = target_model  # type: NNCFNetwork
        insertion_commands = self._apply_to(target_model)
        self._handle_frozen_layers()

        for command in insertion_commands:
            target_model.register_insertion_command(command)

        target_model.register_algorithm(self)
        return target_model

    def _handle_frozen_layers(self):
        scopes_of_frozen_layers = self._get_scopes_of_compressed_and_frozen_modules()
        scopes_to_print = '\n'.join(scopes_of_frozen_layers)
        if len(scopes_of_frozen_layers) > 0:
            is_allowed, reason = self._are_frozen_layers_allowed()
            if is_allowed:
                nncf_logger.warning('{}, compressing them without tuning weights.\n'
                               'Frozen layers:\n'
                               '{}'.format(reason, scopes_to_print))
            else:
                raise RuntimeError(f'{reason}.\n'
                                   f'Please unfreeze them or put into the Ignored Scope.\n'
                                   f'Frozen Layers:\n'
                                   f'{scopes_to_print}')

    def _apply_to(self, target_model: NNCFNetwork) -> List[InsertionCommand]:
        return []

    def _should_consider_scope(self, scope_str: str) -> bool:
        return should_consider_scope(scope_str, self.target_scopes, self.ignored_scopes)

    def _nncf_module_types_to_compress(self) -> List[str]:
        """
        Return list of NNCF module types which should be compressed by specific algorithm.
        As name of algorithm used self._registered_name that set by decorator @nncf.registry_module.
        :return: List of names of modules
        """
        filtered_nncf_module_names_list = list()
        for module in list(NNCF_MODULES_DICT) + list(NNCF_WRAPPED_USER_MODULES_DICT.values()):
            if self._registered_name not in module.ignored_algorithms:
                filtered_nncf_module_names_list.append(module.__name__)
        return filtered_nncf_module_names_list

    def _are_frozen_layers_allowed(self) -> Tuple[bool, str]:
        algo_name = self._registered_name.replace('_', ' ')
        return False, f'Frozen layers are not allowed for {algo_name}'

    def _get_scopes_of_compressed_and_frozen_modules(self) -> List[str]:
        result = []
        for scope, module in self._model.get_nncf_modules().items():
            if not module.weight.requires_grad:
                if should_consider_scope(str(scope), self.target_scopes, self.ignored_scopes):
                    result.append(str(scope))
        return result


class PTStubCompressionScheduler(CompressionScheduler):

    def compression_level(self) -> CompressionLevel:
        return CompressionLevel.FULL<|MERGE_RESOLUTION|>--- conflicted
+++ resolved
@@ -52,11 +52,7 @@
     and fully-connected layers to construct the loss function.
     """
 
-<<<<<<< HEAD
-    def forward(self, input_=None, target=None):
-=======
-    def calculate(self) -> torch.Tensor:
->>>>>>> 5bc874ea
+    def calculate(self, input_=None, target=None) -> torch.Tensor:
         """
         Calculates the compression loss value.
 
