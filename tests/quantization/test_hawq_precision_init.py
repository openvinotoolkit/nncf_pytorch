"""
 Copyright (c) 2021 Intel Corporation
 Licensed under the Apache License, Version 2.0 (the "License");
 you may not use this file except in compliance with the License.
 You may obtain a copy of the License at
      http://www.apache.org/licenses/LICENSE-2.0
 Unless required by applicable law or agreed to in writing, software
 distributed under the License is distributed on an "AS IS" BASIS,
 WITHOUT WARRANTIES OR CONDITIONS OF ANY KIND, either express or implied.
 See the License for the specific language governing permissions and
 limitations under the License.
"""
import itertools
import json
import math
from collections import OrderedDict
from collections import namedtuple
from pathlib import Path
from typing import Callable
from typing import Dict
from typing import List
from typing import NamedTuple

import os
import pytest
import torch
import torch.nn as nn
import torch.utils.data
from functools import partial
from torch.utils import model_zoo
from torchvision.models import MobileNetV2
from torchvision.models import inception_v3
from torchvision.models import mobilenet_v2
from torchvision.models import resnet50
from torchvision.transforms import transforms

from examples.classification.main import create_cifar
from examples.common.sample_config import SampleConfig
from examples.object_detection.models.ssd_vgg import SSD_VGG
from nncf import register_default_init_args
from nncf.checkpoint_loading import load_state
from nncf.debug import set_debug_log_dir
from nncf.dynamic_graph.context import Scope
from nncf.dynamic_graph.graph_builder import create_input_infos
from nncf.hw_config import HWConfigType
from nncf.initialization import default_criterion_fn
from nncf.quantization.adjust_padding import add_adjust_padding_nodes
from nncf.quantization.hessian_trace import HessianTraceEstimator
from nncf.quantization.layers import QUANTIZATION_MODULES
from nncf.quantization.layers import QuantizerConfig
from nncf.quantization.layers import QuantizersSwitcher
from nncf.quantization.precision_init.compression_ratio import CompressionRatioCalculator
from nncf.quantization.precision_init.hawq_debug import HAWQDebugger
from nncf.quantization.precision_init.hawq_init import BitwidthAssignmentMode
from nncf.quantization.precision_init.hawq_init import HAWQPrecisionInitializer
from nncf.quantization.precision_init.hawq_init import TraceOrderBitwidthMatcher
from nncf.quantization.precision_init.perturbations import PerturbationObserver
from nncf.quantization.precision_init.perturbations import Perturbations
from nncf.quantization.precision_init.traces_order import TracesOrder
from nncf.quantization.precision_init.traces_order import TracesPerLayer
from nncf.quantization.quantizer_setup import SingleConfigQuantizerSetup
from nncf.structures import QuantizationPrecisionInitArgs
from nncf.utils import get_all_modules_by_type
from nncf.utils import safe_thread_call
from tests.conftest import TEST_ROOT
from tests.helpers import BasicConvTestModel
from tests.helpers import create_compressed_model_and_algo_for_test
from tests.helpers import create_conv
from tests.quantization.test_quantization_helpers import compare_multi_gpu_dump
from tests.quantization.test_quantization_helpers import create_rank_dataloader
from tests.quantization.test_quantization_helpers import distributed_init_test_default
from tests.quantization.test_quantization_helpers import get_quantization_config_without_range_init
from tests.quantization.test_quantization_helpers import get_squeezenet_quantization_config
from tests.quantization.test_quantization_helpers import post_compression_test_distr_init
# pylint:disable=unused-import
from tests.modules.test_rnn import _seed
from tests.test_compressed_graph import check_nx_graph
from tests.test_models import squeezenet1_1


def create_test_dataloaders(config, dataset_dir):
    input_info = create_input_infos(config)[0]
    image_size = input_info.shape[-1]
    batch_size = input_info.shape[0]
    normalize = transforms.Normalize(mean=(0.5, 0.5, 0.5),
                                     std=(0.5, 0.5, 0.5))

    train_transforms = transforms.Compose([
        transforms.CenterCrop(image_size),
        transforms.ToTensor(),
        normalize,
    ])

    dummy_config = type('dummy', (object,), {'dataset_dir': dataset_dir})()
    train_dataset = create_cifar(dummy_config, dataset_config='cifar10', is_train=True, transform=train_transforms)

    # Do not set num_workers > 0 here - random hangs occur during pytest runs of this files
    train_loader = torch.utils.data.DataLoader(train_dataset, batch_size=batch_size, shuffle=False,
                                               pin_memory=True, drop_last=True)
    return train_loader, train_dataset


def get_bitwidth_per_scope(model, all_quantizations=None):
    if not all_quantizations:
        all_quantizations = HAWQDebugger.get_all_quantizers_per_full_scope(model)
    full_bitwidth_per_scope = []
    for scope, quantizer in all_quantizations.items():
        full_bitwidth_per_scope.append([quantizer.num_bits, str(scope)])
    return full_bitwidth_per_scope


def compare_with_ref_if_exists(actual_state, path_to_ref):
    if os.path.exists(path_to_ref):
        with open(path_to_ref, 'r') as f:
            assert json.load(f) == actual_state
    else:
        with open(path_to_ref, 'w') as f:
            json.dump(actual_state, f)


class BaseConfigBuilder:
    def __init__(self, config_creator_fn: Callable = None):
        if config_creator_fn:
            self._config = config_creator_fn()
        self._options: Dict[str, str] = OrderedDict()
        self._extra_params: str = ''

    def with_ratio(self, ratio: float):
        self._config['compression']['initializer']['precision']['compression_ratio'] = ratio
        self._options['ratio'] = str(ratio)
        return self

    def with_sample_size(self, sample_size: List[int]):
        self._config['input_info']['sample_size'] = sample_size
        return self

    def staged(self):
        self._config["compression"]["params"] = {
            "activations_quant_start_epoch": 0,
            "weights_quant_start_epoch": 1
        }
        self._extra_params += 'staged'
        return self

    def _set_target_device(self, config_type: str):
        self._config["target_device"] = config_type
        self._options['device'] = config_type
        return self

    def for_vpu(self):
        return self._set_target_device(HWConfigType.VPU.value)

    def for_cpu(self):
        return self._set_target_device(HWConfigType.CPU.value)

    def for_trial(self):
        return self._set_target_device('TRIAL')

    def build(self):
        return self._config

    def with_ignored_scope(self, ignored_scopes=List[str]):
        self._config['ignored_scopes'] = ignored_scopes
        self._options['with'] = 'ignored_scopes'
        return self

    def with_target_scope(self, target_scopes=List[str]):
        self._config['target_scopes'] = target_scopes
        self._options['with'] = 'target_scopes'
        return self

    def __str__(self):
        if self._extra_params:
            return '_'.join([self.filename_suffix(), self._extra_params])
        return self.filename_suffix()

    def filename_suffix(self) -> str:
        ordered_options = OrderedDict(sorted(self._options.items()))
        return '__'.join(['_'.join([k, v]) for k, v in ordered_options.items()])


class HAWQConfigBuilder(BaseConfigBuilder):
    def __init__(self, config_creator_fn: Callable = None, batch_size=10, num_data_points=100, image_size=10):
        super().__init__(config_creator_fn)
        if not config_creator_fn:
            self._config = self.create_hawq_test_config(batch_size, num_data_points, image_size)
        self.num_data_points = num_data_points
        self.compression_ratio = 0
        self.should_add_flops = False

    def _set_bitwidth_assignment_mode(self, mode: BitwidthAssignmentMode):
        self._config['compression']['initializer']['precision']['bitwidth_assignment_mode'] = mode.value
        self._options['mode'] = str(mode.value)
        return self

    def strict_mode(self):
        return self._set_bitwidth_assignment_mode(BitwidthAssignmentMode.STRICT)

    def liberal_mode(self):
        return self._set_bitwidth_assignment_mode(BitwidthAssignmentMode.LIBERAL)

    def build(self):
        return self._config

    def for_vpu(self):
        super().for_vpu()
        return self.strict_mode()

    def check_compression_ratio(self, compression_ratio=1.5):
        self.compression_ratio = compression_ratio
        return self

    def add_flops(self):
        self.should_add_flops = True
        return self

    @staticmethod
    def create_hawq_test_config(batch_size=10, num_data_points=100, image_size=10):
        config = get_quantization_config_without_range_init()
        config['input_info'] = {
            "sample_size": [batch_size, 3, image_size, image_size],
        }
        config['batch_size'] = batch_size
        config['compression'].update({
            'initializer': {
                'precision': {
                    "type": "hawq",
                    "bits": [
                        4,
                        8,
                        6
                    ],
                    "num_data_points": num_data_points,
                    "iter_number": 1,
                    "tolerance": 1e-2
                },
                'range': {
                    'num_init_samples': 1
                },
                'batchnorm_adaptation': {
                    'num_bn_adaptation_samples': 0,
                    'num_bn_forget_samples': 0
                }
            }})
        return config


def ssd_vgg_512_test():
    ssd_params = SampleConfig({
        "steps": [8, 16, 32, 64, 128, 256, 512],
        "min_sizes": [35.84, 76.8, 153.6, 230.4, 307.2, 384.0, 460.8],
        "max_sizes": [76.8, 153.6, 230.4, 307.2, 384.0, 460.8, 537.6],
        "aspect_ratios": [[2], [2, 3], [2, 3], [2, 3], [2, 3], [2], [2]],
        "variance": [0.1, 0.1, 0.2, 0.2],
        "clip": False,
        "flip": True
    })
    return SSD_VGG(cfg=ssd_params, size=512, num_classes=21)


def get_avg_traces(model, init_device: str):
    num_layers = len(get_all_modules_by_type(model, ['Conv2d', 'Linear']))
    return torch.randperm(num_layers).to(init_device) + 1


def check_bitwidth_graph(algo_ctrl, model, path_to_dot, graph_dir, add_flops=False):
    if torch.cuda.is_available():
        model = model.cuda()
    all_quantizers_per_full_scope = HAWQDebugger.get_all_quantizers_per_full_scope(model)
    quantizer_switcher = QuantizersSwitcher(list(all_quantizers_per_full_scope.values()))
    # graph may not contain some quantizers (e.g. in staged scenario)
    quantizer_switcher.enable_quantizers()
    model.rebuild_graph()
    groups_of_adjacent_quantizers = algo_ctrl.groups_of_adjacent_quantizers
    graph = HAWQDebugger.get_bitwidth_graph(algo_ctrl, model,
                                            groups_of_adjacent_quantizers, add_flops)
    nx_graph = add_adjust_padding_nodes(graph, model)
    check_nx_graph(nx_graph, path_to_dot, graph_dir, sort_dot_graph=False)


class HAWQTestStruct(NamedTuple):
    model_creator: Callable[[], nn.Module] = mobilenet_v2
    config_builder: HAWQConfigBuilder = HAWQConfigBuilder().for_vpu()
    filename_suffix: str = 'hw_config_vpu'
    avg_traces_creator: Callable[[nn.Module, str], torch.Tensor] = get_avg_traces

    def __str__(self):
        return '_'.join([self.model_creator.__name__, str(self.config_builder)])


INCV3_FLOPS_PER_MODULE = [83886080, 100663296, 117440512,
                          56623104, 56623104, 198180864, 50331648,
                          56623104, 56623104]
INCV3_BITWIDTH_PER_MODULE = [4, 8, 4,
                             4, 8, 4, 4,
                             8, 4]
INCV3_BITS_COMPLEXITY = map(lambda x, y: x * y, INCV3_FLOPS_PER_MODULE, INCV3_BITWIDTH_PER_MODULE)
INCV3_COMPRESSION_RATIO = sum(INCV3_FLOPS_PER_MODULE) * 8 / sum(INCV3_BITS_COMPLEXITY)

HAWQ_TEST_PARAMS = (
    HAWQTestStruct(config_builder=HAWQConfigBuilder().staged()),
    HAWQTestStruct(config_builder=HAWQConfigBuilder().for_trial()),
    HAWQTestStruct(config_builder=HAWQConfigBuilder().for_cpu()),
    HAWQTestStruct(config_builder=HAWQConfigBuilder().for_vpu().liberal_mode().with_ratio(1.5)),
    HAWQTestStruct(config_builder=HAWQConfigBuilder().with_ratio(1.02).for_vpu()),
    HAWQTestStruct(model_creator=squeezenet1_1,
                   config_builder=HAWQConfigBuilder().with_sample_size([1, 3, 224, 224]).for_vpu()),
    HAWQTestStruct(model_creator=resnet50,
                   config_builder=HAWQConfigBuilder().with_ratio(1.11).for_vpu()),
    HAWQTestStruct(model_creator=resnet50,
                   config_builder=HAWQConfigBuilder().for_vpu().liberal_mode().with_ratio(1.5)),
    HAWQTestStruct(model_creator=inception_v3,
                   avg_traces_creator=lambda x, y: get_avg_traces(x, y)[:95],
                   config_builder=HAWQConfigBuilder().with_sample_size([2, 3, 299, 299]).for_vpu().with_ratio(1)),
    HAWQTestStruct(model_creator=inception_v3,
                   avg_traces_creator=lambda x, y: get_avg_traces(x, y)[:94],
                   config_builder=HAWQConfigBuilder().with_sample_size([2, 3, 299, 299]).for_vpu().liberal_mode().
                   with_ignored_scope(['Inception3/BasicConv2d[Conv2d_2a_3x3]']).with_ratio(1.5)),
    HAWQTestStruct(model_creator=inception_v3,
                   avg_traces_creator=lambda x, y: get_avg_traces(x, y)[:9],
                   config_builder=HAWQConfigBuilder().with_sample_size([2, 3, 299, 299]).for_vpu().liberal_mode().
                   with_target_scope([r'{re}.*InceptionE\[Mixed_7c\].*']).
                   with_ratio(1.5).check_compression_ratio(INCV3_COMPRESSION_RATIO).add_flops()),
    HAWQTestStruct(model_creator=inception_v3,
                   avg_traces_creator=lambda x, y: get_avg_traces(x, y)[:95],
                   config_builder=HAWQConfigBuilder().with_sample_size(
                       [2, 3, 299, 299]).for_vpu().liberal_mode().with_ratio(1.5)),
    HAWQTestStruct(model_creator=ssd_vgg_512_test,
                   config_builder=HAWQConfigBuilder().with_sample_size([1, 3, 512, 512]).for_vpu().with_ratio(1.09)),
    HAWQTestStruct(model_creator=ssd_vgg_512_test,
                   config_builder=HAWQConfigBuilder().with_sample_size(
                       [1, 3, 512, 512]).for_vpu().liberal_mode().with_ratio(1.5)),
)


@pytest.mark.parametrize('params', HAWQ_TEST_PARAMS, ids=[str(p) for p in HAWQ_TEST_PARAMS])
def test_hawq_precision_init(_seed, dataset_dir, tmp_path, mocker, params):
    config_builder = params.config_builder
    config = config_builder.build()

    model = params.model_creator()
    if torch.cuda.is_available():
        model = model.cuda()
        pregen_device = 'cuda'
    else:
        pregen_device = 'cpu'

    criterion = nn.CrossEntropyLoss().cuda()
    if not dataset_dir:
        dataset_dir = str(tmp_path)
    train_loader, _ = create_test_dataloaders(config, dataset_dir)
    config = register_default_init_args(config, train_loader, criterion)

    mocked_trace = mocker.patch('nncf.quantization.hessian_trace.HessianTraceEstimator.get_average_traces',
                                autospec=True)
<<<<<<< HEAD
    pregen_traces_for_all_layers = params.avg_traces_creator(model, 'cuda')
    ratio_list_spy = mocker.spy(HAWQPrecisionInitializer, 'get_compression_ratio_per_qconfig_sequence')
    chosen_index_spy = mocker.spy(HAWQPrecisionInitializer, 'choose_qconfig_sequence')
=======
    pregen_traces_for_all_layers = params.avg_traces_creator(model, pregen_device)
    adjust_pad_creation_spy = mocker.spy(UpdatePaddingValue, '__init__')
>>>>>>> f07efeae

    # There may be less traces required to be calculated during HAWQ than there are weightable layers.
    def side_effect_fn(self, max_iter=500, tolerance=1e-5):
        # pylint:disable=protected-access
        return pregen_traces_for_all_layers[:len(self._parameter_handler.parameters)]

    mocked_trace.side_effect = side_effect_fn
    model, ctrl = create_compressed_model_and_algo_for_test(model, config)

    path_to_dot = '{}_{}.dot'.format(params.model_creator.__name__, config_builder.filename_suffix())
    graph_dir = os.path.join('quantized', 'hawq')
    check_bitwidth_graph(ctrl, model, path_to_dot, graph_dir, add_flops=config_builder.should_add_flops)
    if config_builder.compression_ratio:
        ratio_list = ratio_list_spy.spy_return
        index = chosen_index_spy.spy_return
        assert config_builder.compression_ratio == ratio_list[index]


class RefRatios(NamedTuple):
    target_ratio: int
    expected_ratio: int

    def __str__(self):
        return f'target_ratio:{str(self.target_ratio)}__expected_ratio:{str(self.expected_ratio)}'


TEST_REF_RATIOS = [RefRatios(1, 2), RefRatios(2, 2), RefRatios(3, 4), RefRatios(4, 4), RefRatios(5, 6), RefRatios(6, 6)]


@pytest.mark.parametrize('ratios', TEST_REF_RATIOS, ids=map(str, TEST_REF_RATIOS))
def test_can_choose_pareto_optimal_sequence(ratios):
    # (metric)
    # 6|   *
    # 5| *
    # 4|           *
    # 3|     *
    # 2|       *
    # 1|   *
    #    _ _ _ _ _ _
    #    1 2 3 4 5 6  (ratio)
    compression_ratio_per_qconfig = [1, 2, 2, 3, 4, 6]
    metric_per_qconfig_sequences = [5, 1, 6, 3, 2, 4]
    target_ratio, expected_ratio = ratios
    metric_per_qconfig_sequences = list(map(lambda x: torch.Tensor([x]), metric_per_qconfig_sequences))

    qconfig_sequence_index = HAWQPrecisionInitializer.choose_qconfig_sequence(metric_per_qconfig_sequences,
                                                                              compression_ratio_per_qconfig,
                                                                              target_ratio)

    assert compression_ratio_per_qconfig[qconfig_sequence_index] == expected_ratio


def test_hawq_hw_vpu_config_e2e(_seed, dataset_dir, tmp_path):
    config = HAWQConfigBuilder().for_vpu().liberal_mode().with_ratio(1.5).build()
    model = MobileNetV2(num_classes=10)
    criterion = nn.CrossEntropyLoss()
    if not dataset_dir:
        dataset_dir = str(tmp_path)
    train_loader, _ = create_test_dataloaders(config, dataset_dir)
    config = register_default_init_args(config, train_loader, criterion)

    create_compressed_model_and_algo_for_test(model, config)


HAWQTestParams = namedtuple('HAWQTestParams', ('iter_number', 'batch_size', 'num_data_points', 'ref_trace'))


@pytest.mark.parametrize("params",
                         (HAWQTestParams(200, 13, 100, 0.04771214351058006),
                          HAWQTestParams(2, 13, 100, 0.031417448073625565),
                          HAWQTestParams(2, 10, 10, 0.04505229741334915),
                          HAWQTestParams(2, 10, 5, 0.04505229741334915)),
                         ids=('until_threshold', 'until_num_iter', 'batch_eq_num_data', 'batch_larger_num_data'))
def test_hawq_on_single_conv_without_quantizers(_seed, dataset_dir, tmp_path, params: HAWQTestParams):
    config = get_squeezenet_quantization_config(batch_size=params.batch_size)
    iter_number = params.iter_number
    tolerance = 4e-4

    model = squeezenet1_1(num_classes=10, dropout=0)
    from torchvision.models.squeezenet import model_urls
    load_state(model, model_zoo.load_url(model_urls['squeezenet1_1']))
    criterion = nn.CrossEntropyLoss()
    if torch.cuda.is_available():
        model = model.cuda()
        criterion = criterion.cuda()

    if not dataset_dir:
        dataset_dir = str(tmp_path)
    data_loader, _ = create_test_dataloaders(config, dataset_dir)
    device = next(model.parameters()).device

    for _, param in model.named_parameters():
        param.requires_grad = False
    first_conv = next(iter(get_all_modules_by_type(model, 'Conv2d').values()))
    first_conv.weight.requires_grad = True

    trace_estimator = HessianTraceEstimator(model, default_criterion_fn, criterion, device, data_loader,
                                            params.num_data_points)
    actual_state = trace_estimator.get_average_traces(max_iter=iter_number, tolerance=tolerance)
    assert math.isclose(actual_state.item(), params.ref_trace, rel_tol=1e-09)


def get_size_of_search_space(m, L):
    def nCr(n, r):
        f = math.factorial
        return f(n) // f(r) // f(n - r)

    ref_num = 0
    for j in range(1, m + 1):
        ref_num += nCr(m, j) * nCr(L - 1, j - 1)
    return ref_num


def test_get_non_decreasing_bit_sequences():
    bits = [4, 2, 8]
    L = 4
    m = len(bits)
    all_configs = list(itertools.product(bits, repeat=L))

    ref_configs = []
    for bit_config in all_configs:
        is_ok = True
        for i in range(L - 1):
            if bit_config[i + 1] < bit_config[i]:
                is_ok = False
                break
        if is_ok:
            ref_configs.append(list(bit_config))

    order = TracesOrder(list(range(L)))
    matcher = TraceOrderBitwidthMatcher(bits, order)
    actual_config = matcher.get_all_non_decreasing_bitwidth_sequences()
    ref_num = get_size_of_search_space(m, L)
    assert len(ref_configs) == ref_num
    assert len(actual_config) == ref_num
    assert sorted(actual_config) == sorted(ref_configs)


def get_requires_grad_per_param(model):
    not_sorted = OrderedDict({param_name: param.requires_grad for param_name, param in model.named_parameters()})
    return OrderedDict(sorted(not_sorted.items()))


def get_scopes_of_skipped_weight_quantizers():
    scopes_list = ['MobileNetV2/Sequential[features]/ConvBNReLU[18]/NNCFConv2d[0]',
                   'MobileNetV2/Sequential[features]/InvertedResidual[17]/Sequential[conv]/NNCFConv2d[2]',
                   'MobileNetV2/Sequential[features]/InvertedResidual[16]/Sequential[conv]/NNCFConv2d[2]']
    return [Scope.from_str(s) for s in scopes_list]


def test_disable_quantizer_gradients():
    _, parameters_to_restore, model, *_ = disable_quantizer_gradients()
    assert len(parameters_to_restore.originally_disabled_gradients) == 406
    assert len(parameters_to_restore.skipped_gradients_to_enable) == 3
    actual_requires_grad_per_param = get_requires_grad_per_param(model)
    path_to_ref = str(TEST_ROOT / 'data/hawq_reference/mobilenet_v2_requires_grad_per_param.json')
    compare_with_ref_if_exists(actual_requires_grad_per_param, path_to_ref)


def test_enable_quantizer_gradients():
    switcher, params_to_restore, model, ctrl, origi_requires_grad_per_param = disable_quantizer_gradients()
    quantized_modules = ctrl.weight_quantizers
    HAWQPrecisionInitializer.restore_disabled_gradients(switcher, model, quantized_modules, params_to_restore)
    actual_requires_grad_per_param = get_requires_grad_per_param(model)
    assert origi_requires_grad_per_param == actual_requires_grad_per_param


def disable_quantizer_gradients():
    config = get_quantization_config_without_range_init()
    config['input_info'] = {
        "sample_size": [2, 3, 10, 10],
    }
    model = MobileNetV2(num_classes=10)
    model, compression_ctrl = create_compressed_model_and_algo_for_test(model, config)
    original_requires_grad_per_param = get_requires_grad_per_param(model)
    quantization_types = [class_type.__name__ for class_type in QUANTIZATION_MODULES.registry_dict.values()]
    all_quantizations = get_all_modules_by_type(model, quantization_types)
    quantizers_switcher = QuantizersSwitcher(list(all_quantizations.values()))
    params_to_restore = HAWQPrecisionInitializer.disable_all_gradients_except_weights_of_quantized_modules(
        quantizers_switcher,
        compression_ctrl.weight_quantizers,
        model,
        get_scopes_of_skipped_weight_quantizers())
    return quantizers_switcher, params_to_restore, model, compression_ctrl, original_requires_grad_per_param


def get_path_to_bitwidth_dump(tmp_path, rank):
    out_file_path = tmp_path / 'bitwidth_per_scope_gpu{}.pt'.format(rank)
    return out_file_path


def precision_init_dumping_worker(gpu, ngpus_per_node, config, tmp_path):
    distributed_init_test_default(gpu, ngpus_per_node, config)
    data_loader = create_rank_dataloader(config, gpu)
    model = safe_thread_call(partial(mobilenet_v2, pretrained=True))
    model.eval()
    criterion = torch.nn.MSELoss().cuda(config.gpu)
    config = register_default_init_args(config, data_loader, criterion,
                                        autoq_eval_fn=lambda *x: 0, autoq_eval_loader=data_loader)
    quant_model, compression_ctrl = create_compressed_model_and_algo_for_test(model, config)

    quant_model = post_compression_test_distr_init(compression_ctrl, config, ngpus_per_node, quant_model)

    # just to reproduce the same scale values without Dropout
    quant_model.eval()

    act_bitwidth_per_scope = get_bitwidth_per_scope(quant_model.module)
    out_file_path = get_path_to_bitwidth_dump(tmp_path, config.rank)
    torch.save(act_bitwidth_per_scope, str(out_file_path))


def test_can_broadcast_initialized_precisions_in_distributed_mode(tmp_path, runs_subprocess_in_precommit):
    if not torch.cuda.is_available():
        pytest.skip("Skipping CUDA test cases for CPU only setups")
    config_builder = HAWQConfigBuilder(batch_size=2, num_data_points=10).for_trial()
    config = config_builder.build()
    ngpus_per_node = torch.cuda.device_count()
    config.world_size = ngpus_per_node
    torch.multiprocessing.spawn(precision_init_dumping_worker,
                                nprocs=ngpus_per_node,
                                args=(ngpus_per_node, config, tmp_path),
                                join=True)

    assert not compare_multi_gpu_dump(config, tmp_path, get_path_to_bitwidth_dump)


@pytest.mark.parametrize(('method_name', 'expected_behavior'),
                         [('_calc_traces', pytest.raises(RuntimeError))]
                         )
def test_hawq_behaviour__if_method_returns_none(mocker, method_name, expected_behavior):
    config = HAWQConfigBuilder().with_sample_size([1, 1, 4, 4]).for_trial().build()
    config['compression']['initializer']['range']['num_init_samples'] = 0
    model = BasicConvTestModel()
    mock_train_loader = mocker.stub()
    mock_train_loader.batch_size = 1
    device = 'cuda' if torch.cuda.is_available() else 'cpu'
    config.register_extra_structs([QuantizationPrecisionInitArgs(criterion_fn=mocker.stub(),
                                                                 criterion=mocker.stub(),
                                                                 data_loader=mock_train_loader,
                                                                 device=device)])
    mocker.patch('nncf.quantization.algo.QuantizationController.run_batchnorm_adaptation')
    mocked_calc_traces = mocker.patch(
        'nncf.quantization.precision_init.hawq_init.HAWQPrecisionInitializer._calc_traces')
    stub = mocker.stub()
    stub.traces_order = TracesOrder([0])
    mocked_calc_traces.return_value = stub

    mocked_method = mocker.patch('nncf.quantization.precision_init.hawq_init.HAWQPrecisionInitializer.' + method_name)
    mocked_method.return_value = None

    with expected_behavior:
        create_compressed_model_and_algo_for_test(model, config)


def test_check_hawq_dump(mocker, tmp_path):
    tensor1 = torch.Tensor([1])
    tensor2 = torch.Tensor([2])
    qconf1 = QuantizerConfig(num_bits=2)
    qconf2 = QuantizerConfig(num_bits=4)
    id_ = 0
    quantizer_configurations = [[qconf1, qconf1], [qconf2, qconf2]]
    flops_per_config = [tensor1.item(), tensor2.item()]
    choosen_config_index = id_
    metric_per_qconfig_sequence = [tensor1, tensor2]
    perturbations = Perturbations()
    perturbations.add(id_, qconf1, tensor1)
    perturbations.add(id_, qconf2, tensor2)
    perturbations.add(id_ + 1, qconf1, tensor2)
    perturbations.add(id_ + 1, qconf2, tensor1)

    observer1 = PerturbationObserver(mocker.stub())
    observer1.perturbation = tensor1
    observer1.numels = id_
    observer1.input_norm = id_

    observer2 = PerturbationObserver(mocker.stub())
    observer2.perturbation = tensor2
    observer2.numels = id_
    observer2.input_norm = id_
    weight_observers = [observer1, observer2]
    traces_per_layer = TracesPerLayer(torch.cat((tensor1, tensor2)))

    set_debug_log_dir(str(tmp_path))
    hawq_debugger = HAWQDebugger(quantizer_configurations,
                                 perturbations,
                                 [weight_observers, weight_observers],
                                 traces_per_layer,
                                 [qconf1.num_bits, qconf2.num_bits])

    hawq_debugger.dump_metric_MB(metric_per_qconfig_sequence)
    hawq_debugger.dump_metric_flops(metric_per_qconfig_sequence, flops_per_config, choosen_config_index)
    hawq_debugger.dump_avg_traces()
    hawq_debugger.dump_density_of_quantization_noise()
    hawq_debugger.dump_perturbations_ratio()
    test_dir = tmp_path / Path('hawq_dumps')
    num_dump_files = len([name for name in os.listdir(test_dir) if os.path.isfile(os.path.join(test_dir, name))])
    assert num_dump_files == 6


def get_quantization_config_with_ignored_scope():
    config = get_quantization_config_without_range_init()
    config['compression']['ignored_scopes'] = 'ConvLinear/NNCFLinear[fc]'
    return config


class RatioCalculatorTestDesc:
    NAMES_OF_INSERTION_POINTS = [
        'TargetType.OPERATOR_POST_HOOK /nncf_model_input_0',
        'TargetType.OPERATION_WITH_WEIGHTS ConvLinear/NNCFConv2d[conv1]',
        'TargetType.OPERATOR_POST_HOOK ConvLinear/NNCFConv2d[conv1]/conv2d_0',
        'TargetType.OPERATION_WITH_WEIGHTS ConvLinear/NNCFLinear[fc]'
    ]

    def __init__(self, ref_ratio: float = 1):
        self._bitwidth_sequence = [8] * len(self.NAMES_OF_INSERTION_POINTS)
        self._config_factory = get_quantization_config_without_range_init
        self._ignored_scopes = []
        self.ref_ratio = ref_ratio

    def bitwidths(self, bitwidth_sequence=List[int]):
        self._bitwidth_sequence = bitwidth_sequence
        return self

    def ignore_fc(self):
        self._ignored_scopes = ['ConvLinear/NNCFLinear[fc]']
        return self

    def create_config(self):
        config = self._config_factory()
        if self._ignored_scopes:
            config['compression']['ignored_scopes'] = self._ignored_scopes
        return config

    def apply_to_quantizer_setup(self, quantizer_setup: SingleConfigQuantizerSetup) -> SingleConfigQuantizerSetup:
        for i, bitwidth in enumerate(self._bitwidth_sequence):
            ip_name = self.NAMES_OF_INSERTION_POINTS[i]
            quantization_points = quantizer_setup.quantization_points.values()
            found_qp = list(filter(lambda qp: str(qp.insertion_point) == ip_name, quantization_points))
            assert len(found_qp) == 1
            found_qp[0].qconfig.num_bits = bitwidth
        return quantizer_setup

    def __str__(self):
        is_ignored = 'with_FC_ignored' if self._ignored_scopes else 'all'
        return '_'.join([is_ignored, *map(str, self._bitwidth_sequence)])


class ConvLinear(nn.Module):
    CONV_FLOPS = 72
    LINEAR_FLOPS = 108

    def __init__(self):
        super().__init__()
        self.conv1 = create_conv(1, 1, 2, -1, -2)
        self.fc = nn.Linear(3, 6)

    def forward(self, x):
        return self.fc(self.conv1(x))


CONV_FLOPS = ConvLinear.CONV_FLOPS
LINEAR_FLOPS = ConvLinear.LINEAR_FLOPS
MAX_BITS_COMPLEXITY = (CONV_FLOPS + LINEAR_FLOPS) * 8
R48 = MAX_BITS_COMPLEXITY / (CONV_FLOPS * 4 + LINEAR_FLOPS * 8)
R84 = MAX_BITS_COMPLEXITY / (CONV_FLOPS * 8 + LINEAR_FLOPS * 4)

RATIO_CALCULATOR_TEST_DESCS = [
    RatioCalculatorTestDesc(ref_ratio=2.0).bitwidths([4, 4, 4, 4]),
    RatioCalculatorTestDesc(ref_ratio=R48).bitwidths([4, 4, 4, 8]),
    RatioCalculatorTestDesc(ref_ratio=R48).bitwidths([4, 4, 8, 4]),
    RatioCalculatorTestDesc(ref_ratio=R48).bitwidths([4, 4, 8, 8]),
    RatioCalculatorTestDesc(ref_ratio=R84).bitwidths([4, 8, 4, 4]),
    RatioCalculatorTestDesc(ref_ratio=1.0).bitwidths([4, 8, 4, 8]),
    RatioCalculatorTestDesc(ref_ratio=1.0).bitwidths([4, 8, 8, 4]),
    RatioCalculatorTestDesc(ref_ratio=1.0).bitwidths([4, 8, 8, 8]),
    RatioCalculatorTestDesc(ref_ratio=R84).bitwidths([8, 4, 4, 4]),
    RatioCalculatorTestDesc(ref_ratio=1.0).bitwidths([8, 4, 4, 8]),
    RatioCalculatorTestDesc(ref_ratio=1.0).bitwidths([8, 4, 8, 4]),
    RatioCalculatorTestDesc(ref_ratio=1.0).bitwidths([8, 4, 8, 8]),
    RatioCalculatorTestDesc(ref_ratio=R84).bitwidths([8, 8, 4, 4]),
    RatioCalculatorTestDesc(ref_ratio=1.0).bitwidths([8, 8, 4, 8]),
    RatioCalculatorTestDesc(ref_ratio=1.0).bitwidths([8, 8, 8, 4]),
    RatioCalculatorTestDesc(ref_ratio=1.0).bitwidths([8, 8, 8, 8]),
    RatioCalculatorTestDesc(ref_ratio=2.0).bitwidths([4, 4]).ignore_fc(),
    RatioCalculatorTestDesc(ref_ratio=1.0).bitwidths([4, 8]).ignore_fc(),
    RatioCalculatorTestDesc(ref_ratio=1.0).bitwidths([8, 4]).ignore_fc(),
    RatioCalculatorTestDesc(ref_ratio=1.0).bitwidths([8, 8]).ignore_fc(),
]


@pytest.mark.parametrize('desc', RATIO_CALCULATOR_TEST_DESCS, ids=map(str, RATIO_CALCULATOR_TEST_DESCS))
def test_compression_ratio(desc, mocker):
    config = desc.create_config()
    from nncf.quantization.algo import QuantizationBuilder
    get_qsetyp_spy = mocker.spy(QuantizationBuilder, '_get_quantizer_setup')
    model, ctrl = create_compressed_model_and_algo_for_test(ConvLinear(), config)

    quantizer_setup = get_qsetyp_spy.spy_return
    weight_qp_id_per_activation_qp_id = ctrl.groups_of_adjacent_quantizers.weight_qp_id_per_activation_qp_id
    flops_per_module = model.get_flops_per_module()
    ratio_calculator = CompressionRatioCalculator(flops_per_module, quantizer_setup, weight_qp_id_per_activation_qp_id)

    quantizer_setup = desc.apply_to_quantizer_setup(quantizer_setup)
    assert ratio_calculator.run_for_quantizer_setup(quantizer_setup) == desc.ref_ratio


def test_staged_quantization_saves_enabled_quantizers_in_state_dict(tmp_path):
    config = get_quantization_config_without_range_init()
    config["compression"]["params"] = {
        "activations_quant_start_epoch": 2,
        "weights_quant_start_epoch": 1
    }
    model_save, ctrl_save = create_compressed_model_and_algo_for_test(BasicConvTestModel(), config)
    ctrl_save.scheduler.epoch_step()
    ctrl_save.scheduler.epoch_step()
    _, ctrl_load = create_compressed_model_and_algo_for_test(BasicConvTestModel(), config,
                                                             resuming_state_dict=model_save.state_dict())
    for quantizer_info in ctrl_load.non_weight_quantizers.values():
        assert not quantizer_info.quantizer_module_ref.is_enabled_quantization()
    for quantizer_info in ctrl_load.weight_quantizers.values():
        assert quantizer_info.quantizer_module_ref.is_enabled_quantization()<|MERGE_RESOLUTION|>--- conflicted
+++ resolved
@@ -353,14 +353,9 @@
 
     mocked_trace = mocker.patch('nncf.quantization.hessian_trace.HessianTraceEstimator.get_average_traces',
                                 autospec=True)
-<<<<<<< HEAD
-    pregen_traces_for_all_layers = params.avg_traces_creator(model, 'cuda')
+    pregen_traces_for_all_layers = params.avg_traces_creator(model, pregen_device)
     ratio_list_spy = mocker.spy(HAWQPrecisionInitializer, 'get_compression_ratio_per_qconfig_sequence')
     chosen_index_spy = mocker.spy(HAWQPrecisionInitializer, 'choose_qconfig_sequence')
-=======
-    pregen_traces_for_all_layers = params.avg_traces_creator(model, pregen_device)
-    adjust_pad_creation_spy = mocker.spy(UpdatePaddingValue, '__init__')
->>>>>>> f07efeae
 
     # There may be less traces required to be calculated during HAWQ than there are weightable layers.
     def side_effect_fn(self, max_iter=500, tolerance=1e-5):
