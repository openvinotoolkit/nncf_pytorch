"""
 Copyright (c) 2020 Intel Corporation
 Licensed under the Apache License, Version 2.0 (the "License");
 you may not use this file except in compliance with the License.
 You may obtain a copy of the License at
      http://www.apache.org/licenses/LICENSE-2.0
 Unless required by applicable law or agreed to in writing, software
 distributed under the License is distributed on an "AS IS" BASIS,
 WITHOUT WARRANTIES OR CONDITIONS OF ANY KIND, either express or implied.
 See the License for the specific language governing permissions and
 limitations under the License.
"""

from typing import Dict
from typing import List
from typing import Union

import numpy as np
import torch
from texttable import Texttable
from torch import nn

from nncf.algo_selector import COMPRESSION_ALGORITHMS
from nncf.api.compression import CompressionLevel
from nncf.api.compression import CompressionLoss
from nncf.api.compression import CompressionScheduler
from nncf.common.pruning.mask_propagation import MaskPropagationAlgorithm
from nncf.common.pruning.model_analysis import Clusterization
from nncf.common.pruning.utils import calculate_in_out_channels_in_uniformly_pruned_model
from nncf.common.pruning.utils import count_flops_for_nodes
from nncf.common.pruning.utils import get_cluster_next_nodes
from nncf.common.pruning.utils import get_conv_in_out_channels
from nncf.common.pruning.utils import get_rounded_pruned_element_number
from nncf.common.pruning.schedulers import PRUNING_SCHEDULERS
from nncf.common.utils.logger import logger as nncf_logger
from nncf.compression_method_api import PTCompressionAlgorithmController
from nncf.dynamic_graph.context import Scope
from nncf.layers import NNCF_PRUNING_MODULES_DICT
from nncf.layers import NNCF_GENERAL_CONV_MODULES_DICT
from nncf.layer_utils import _NNCFModuleMixin
from nncf.nncf_network import NNCFNetwork
from nncf.pruning.base_algo import BasePruningAlgoBuilder
from nncf.pruning.base_algo import PrunedModuleInfo
from nncf.pruning.base_algo import BasePruningAlgoController
from nncf.pruning.export_helpers import ModelPruner
from nncf.pruning.export_helpers import PTElementwise
from nncf.pruning.export_helpers import PT_PRUNING_OPERATOR_METATYPES
from nncf.pruning.filter_pruning.functions import calculate_binary_mask
from nncf.pruning.filter_pruning.functions import FILTER_IMPORTANCE_FUNCTIONS
from nncf.pruning.filter_pruning.functions import tensor_l2_normalizer
from nncf.pruning.filter_pruning.layers import FilterPruningBlock
from nncf.pruning.filter_pruning.layers import inplace_apply_filter_binary_mask
<<<<<<< HEAD
from nncf.common.pruning.model_analysis import Clusterization
from nncf.common.pruning.utils import get_next_nodes_of_types
from nncf.common.pruning.utils import get_rounded_pruned_element_number
from nncf.common.pruning.schedulers import PRUNING_SCHEDULERS
from nncf.utils import get_filters_num, compute_FLOPs_hook
from nncf.common.accuracy_aware_training.algo import ACCURACY_AWARE_CONTROLLERS
=======
from nncf.pruning.utils import init_output_masks_in_graph
from nncf.utils import get_filters_num
>>>>>>> a0280d49


@COMPRESSION_ALGORITHMS.register('filter_pruning')
class FilterPruningBuilder(BasePruningAlgoBuilder):
    def create_weight_pruning_operation(self, module):
        return FilterPruningBlock(module.weight.size(module.target_weight_dim_for_compression))

    def build_controller(self, target_model: NNCFNetwork) -> PTCompressionAlgorithmController:
        return FilterPruningController(target_model,
                                       self._prunable_types,
                                       self.pruned_module_groups_info,
                                       self.config)

    def _is_pruned_module(self, module) -> bool:
        # Currently prune only Convolutions
        return isinstance(module, tuple(NNCF_PRUNING_MODULES_DICT.keys()))

    def get_op_types_of_pruned_modules(self) -> List[str]:
        types = [v.op_func_name for v in NNCF_PRUNING_MODULES_DICT]
        return types

    def get_types_of_grouping_ops(self) -> List[str]:
        return PTElementwise.get_all_op_aliases()


@ACCURACY_AWARE_CONTROLLERS.register('filter_pruning')
class FilterPruningController(BasePruningAlgoController):
    def __init__(self, target_model: NNCFNetwork,
                 prunable_types: List[str],
                 pruned_module_groups: Clusterization,
                 config):
        super().__init__(target_model, prunable_types, pruned_module_groups, config)
        params = self.config.get("params", {})
        self.frozen = False
        self._pruning_rate = 0
        self.pruning_init = config.get("pruning_init", 0)
        self.pruning_quota = 1.0

        self.modules_in_channels = {}  # type: Dict[Scope, int]
        self.modules_out_channels = {}  # type: Dict[Scope, int]
        self.pruning_quotas = {}
        self.nodes_flops = {}  # type: Dict[Scope, int]
        self.nodes_flops_cost = {}  # type: Dict[Scope, int]
        self.next_nodes = {}
        self._init_pruned_modules_params()
        self.flops_count_init()
        self.full_flops = sum(self.nodes_flops.values())
        self.current_flops = self.full_flops

        self.weights_normalizer = tensor_l2_normalizer  # for all weights in common case
        self.filter_importance = FILTER_IMPORTANCE_FUNCTIONS.get(params.get('weight_importance', 'L2'))
        self.all_weights = params.get("all_weights", False)
        scheduler_cls = PRUNING_SCHEDULERS.get(params.get("schedule", "baseline"))

        self.set_pruning_rate(self.pruning_init)
        self._scheduler = scheduler_cls(self, params)

    @property
    def loss(self) -> CompressionLoss:
        return self._loss

    @property
    def scheduler(self) -> CompressionScheduler:
        return self._scheduler

    @staticmethod
    def _get_mask(minfo: PrunedModuleInfo):
        return minfo.operand.binary_filter_pruning_mask

    def statistics(self, quickly_collected_only=False):
        stats = super().statistics(quickly_collected_only)
        stats['pruning_rate'] = self._pruning_rate
        stats['FLOPS pruning level'] = 1 - self.current_flops / self.full_flops
        stats['FLOPS current / full'] = f"{self.current_flops} / {self.full_flops}"
        return stats

    @property
    def pruning_rate(self) -> float:
        """Global pruning rate in the model"""
        return self._pruning_rate

    def freeze(self):
        self.frozen = True

    def step(self, next_step):
        self._apply_masks()

    def _init_pruned_modules_params(self):
        # 1. Init in/out channels for potentially prunable modules
        graph = self._model.get_original_graph()
        self.modules_in_channels, self.modules_out_channels = get_conv_in_out_channels(graph)

        # 2. Init next_nodes for every pruning cluster
        self.next_nodes = get_cluster_next_nodes(graph, self.pruned_module_groups_info, self._prunable_types)

        # 3. Init pruning quotas
        for cluster in self.pruned_module_groups_info.get_all_clusters():
            self.pruning_quotas[cluster.id] = self.modules_out_channels[cluster.nodes[0].module_scope] \
                                              * self.pruning_quota

    def flops_count_init(self) -> None:
        def get_in_out_shapes_hook(in_shapes_dict_to_save: dict, out_shapes_dict_to_save: dict):
            ctx = self._model.get_tracing_context()

            def compute_in_out_shapes_hook(module, input_, output):
                if isinstance(module, tuple(NNCF_GENERAL_CONV_MODULES_DICT.values())):
                    out_shapes_dict_to_save[ctx.scope] = output.shape[2:]
                if isinstance(module, nn.Linear):
                    out_shapes_dict_to_save[ctx.scope] = output.shape[-1]
                    if len(input_[0].shape) == 1:
                        in_shapes_dict_to_save[ctx.scope] = input_[0].shape[0]
                    else:
                        in_shapes_dict_to_save[ctx.scope] = input_[0].shape[1:]

            return compute_in_out_shapes_hook

        def get_node_cost_hook():
            """
            Cost of node is num of flops for this node divided by numbers of input and output channels for this node.
            """
            ctx = self._model.get_tracing_context()

            def compute_cost_hook(module, input_, output):
                if isinstance(module, (nn.Conv1d, nn.Conv2d, nn.Conv3d, nn.ConvTranspose1d, nn.ConvTranspose2d,
                                       nn.ConvTranspose3d)):
                    ks = module.weight.data.shape
                    cost = 2 * np.prod(ks[2:]) * np.prod(output.shape[2:]) / module.groups
                else:
                    return
                self.nodes_flops_cost[ctx.scope] = cost

            return compute_cost_hook

        graph = self._model.get_original_graph()
        hook_list = []
        in_shapes, out_shapes = {}, {}

        for nncf_node in graph.get_all_nodes():
            node_module = self._model.get_module_by_scope(nncf_node.ia_op_exec_context.scope_in_model)
            hook_list.append(node_module.register_forward_hook(get_in_out_shapes_hook(in_shapes, out_shapes)))
            hook_list.append(node_module.register_forward_hook(get_node_cost_hook()))

        self._model.do_dummy_forward(force_eval=True)

        self.nodes_flops = count_flops_for_nodes(graph, in_shapes, out_shapes,
                                                 conv_op_types=[v.op_func_name
                                                                for v in NNCF_GENERAL_CONV_MODULES_DICT],
                                                 linear_op_types=['linear'])
        for h in hook_list:
            h.remove()

    def _calculate_flops_pruned_model_by_masks(self) -> float:
        """
        Calculates number of flops for pruned model by using binary_filter_pruning_mask.
        :return: number of flops in model
        """
        tmp_in_channels = self.modules_in_channels.copy()
        tmp_out_channels = self.modules_out_channels.copy()

        for group in self.pruned_module_groups_info.get_all_clusters():
            assert all(tmp_out_channels[group.nodes[0].module_scope] == tmp_out_channels[node.module_scope] for node in
<<<<<<< HEAD
                        group.nodes)
=======
                       group.nodes)
>>>>>>> a0280d49
            new_out_channels_num = int(sum(group.nodes[0].operand.binary_filter_pruning_mask))
            num_of_sparse_elems = len(group.nodes[0].operand.binary_filter_pruning_mask) - new_out_channels_num
            for node in group.nodes:
                tmp_out_channels[node.module_scope] = new_out_channels_num
            # Prune in_channels in all next nodes of cluster
            next_nodes = self.next_nodes[group.id]
            for node_module_scope in next_nodes:
                tmp_in_channels[node_module_scope] -= num_of_sparse_elems

        flops = self._calculate_flops_in_pruned_model(tmp_in_channels, tmp_out_channels)
        return flops

    def _calculate_flops_in_pruned_model(self, modules_in_channels: Dict[Scope, int],
                                         modules_out_channels: Dict[Scope, int]) -> float:
        """
        Calculates number of flops in model with number of input/output channels for nodes from modules_in_channels,
        modules_out_channels. It allows to count the number of flops in pruned model (with changed number of
        input/output channels for some nodes).
        Number of flops calculates as follows: for nodes that isn't in in/out channels used full number of flops from
        self.nodes_flops.
        For nodes with keys from in/out channels dicts flops
        = modules_in_channels[node_id] * modules_out_channels[node_id] * self.nodes_flops_cost[node_id]
        :param modules_in_channels: numbers of input channels in nodes
        :param modules_out_channels: numbers of output channels in model
        :return: number of flops in model
        """
        flops = 0
        graph = self._model.get_original_graph()
        for nncf_node in graph.get_all_nodes():
            scope = nncf_node.ia_op_exec_context.scope_in_model
            if scope in modules_in_channels:
                flops += int(modules_in_channels[scope] * modules_out_channels[scope] * \
                         self.nodes_flops_cost[scope])
            elif scope in self.nodes_flops:
                flops += self.nodes_flops[scope]
        return flops

    def _calculate_flops_in_uniformly_pruned_model(self, pruning_rate: float) -> float:
        """
        Prune all prunable modules in model with pruning_rate rate and returns flops of pruned model.
        :param pruning_rate: proportion of zero filters in all modules
        :return: flops number in pruned model
        """
<<<<<<< HEAD
        tmp_in_channels = self.modules_in_channels.copy()
        tmp_out_channels = self.modules_out_channels.copy()

        for group in self.pruned_module_groups_info.get_all_clusters():
            assert all(tmp_out_channels[group.nodes[0].module_scope] == tmp_out_channels[node.module_scope] for node in
                        group.nodes)
            # prune all nodes in cluster (by output channels)
            old_out_channels = self.modules_out_channels[group.nodes[0].module_scope]
            num_of_sparse_elems = get_rounded_pruned_element_number(old_out_channels, pruning_rate)
            new_out_channels_num = old_out_channels - num_of_sparse_elems

            for node in group.nodes:
                tmp_out_channels[node.module_scope] = new_out_channels_num

            # Prune in_channels in all next nodes of cluster
            next_nodes = self.next_nodes[group.id]
            for node_id in next_nodes:
                tmp_in_channels[node_id] = new_out_channels_num
=======
        tmp_in_channels, tmp_out_channels = \
            calculate_in_out_channels_in_uniformly_pruned_model(
                pruning_groups=self.pruned_module_groups_info.get_all_clusters(),
                pruning_rate=pruning_rate,
                full_input_channels=self.modules_in_channels,
                full_output_channels=self.modules_out_channels,
                pruning_groups_next_nodes=self.next_nodes)
>>>>>>> a0280d49
        flops = self._calculate_flops_in_pruned_model(tmp_in_channels, tmp_out_channels)
        return flops

    def _find_uniform_pruning_rate_for_target_flops(self, target_flops_pruning_rate: float) -> float:
        """
        Searching for the minimal uniform layer-wise weight pruning rate (proportion of zero filters in a layer)
         needed to achieve the target pruning rate in flops.
        :param target_flops_pruning_rate: target proportion of flops that should be pruned in the model
        :return: uniform pruning rate for all layers
        """
        error = 0.01
        target_flops = self.full_flops * (1 - target_flops_pruning_rate)
        left, right = 0.0, 1.0
        while abs(right - left) > error:
            middle = (left + right) / 2
            flops = self._calculate_flops_in_uniformly_pruned_model(middle)
            if flops < target_flops:
                right = middle
            else:
                left = middle
        flops = self._calculate_flops_in_uniformly_pruned_model(right)
        if flops < target_flops:
            self.current_flops = flops
            return right
        raise RuntimeError("Can't prune the model to get the required "
                           "pruning rate in flops = {}".format(target_flops_pruning_rate))

    def set_pruning_rate(self, pruning_rate: Union[float, Dict[int, float]],
                         run_batchnorm_adaptation: bool = False) -> None:
        """
        Set the global or groupwise pruning rate in the model.
        If pruning_rate is a float, the correspoding global pruning rate is set in the model,
        either in terms of the percentage of filters pruned or as the percentage of flops
        removed, the latter being true in case the "prune_flops" flag of the controller is
        set to True.
        If pruning_rate is a dict, the keys should correspond to layer group id's and the
        values to groupwise pruning rates to be set in the model.
        """
        groupwise_pruning_rates_set = isinstance(pruning_rate, dict)
        passed_pruning_rate = pruning_rate

        if not self.frozen:
            nncf_logger.info("Computing filter importance scores and binary masks...")
            with torch.no_grad():
                if self.all_weights:
                    if groupwise_pruning_rates_set:
                        raise RuntimeError('Cannot set group-wise pruning rates with '
                                           'all_weights=True')
                    # Non-uniform (global) importance-score-based pruning according
                    # to the global pruning rate
                    if self.prune_flops:
                        self._set_binary_masks_for_pruned_modules_globally_by_flops_target(pruning_rate)
                    else:
                        self._set_binary_masks_for_pruned_modules_globally(pruning_rate)
                else:
                    if groupwise_pruning_rates_set:
                        group_ids = [group.id for group in self.pruned_module_groups_info.get_all_clusters()]
                        if set(pruning_rate.keys()) != set(group_ids):
                            raise RuntimeError('Groupwise pruning rate dict keys do not correspond to '
                                               'layer group ids')
                    else:
                        # Pruning uniformly with the same pruning rate across layers
                        if self.prune_flops:
                            # Looking for layerwise pruning rate needed for the required flops pruning rate
                            pruning_rate = self._find_uniform_pruning_rate_for_target_flops(pruning_rate)
                    self._set_binary_masks_for_pruned_modules_groupwise(pruning_rate)

            if self.zero_grad:
                self.zero_grads_for_pruned_modules()

        self._apply_masks()

        if not groupwise_pruning_rates_set:
            self._pruning_rate = passed_pruning_rate
        else:
            self._pruning_rate = self._calculate_global_weight_pruning_rate()

        if run_batchnorm_adaptation:
            self.run_batchnorm_adaptation(self.config)

    def _calculate_global_weight_pruning_rate(self) -> float:
        full_param_count = 0
        pruned_param_count = 0
        for minfo in self.pruned_module_groups_info.get_all_nodes():
            layer_param_count = sum(p.numel() for p in minfo.module.parameters() if p.requires_grad)
            layer_weight_pruning_rate = self.pruning_rate_for_weight(minfo)
            full_param_count += layer_param_count
            pruned_param_count += layer_param_count * layer_weight_pruning_rate
        return pruned_param_count / full_param_count

    @property
    def current_groupwise_pruning_rate(self) -> Dict[int, float]:
        """
        Return the dict of layer group id's and corresponding current groupwise
        pruning rates in the model
        """
        groupwise_pruning_rate_dict = {}
        for group in self.pruned_module_groups_info.get_all_clusters():
            groupwise_pruning_rate_dict[group.id] = self.pruning_rate_for_mask(group.nodes[0])
        return groupwise_pruning_rate_dict

    def _set_binary_masks_for_pruned_modules_groupwise(self,
                                                       pruning_rate: Union[float, Dict[int, float]]) -> None:
        """
        Set the binary mask values according to groupwise pruning rates.
        If pruning_rate is a float, set the pruning rates uniformly across groups.
        If pruning_rate is a dict, set specific pruning rates corresponding to each group.
        """
        nncf_logger.debug("Updating binary masks for pruned modules.")
        groupwise_pruning_rates_set = isinstance(pruning_rate, dict)

        for group in self.pruned_module_groups_info.get_all_clusters():
            group_pruning_rate = pruning_rate[group.id] if groupwise_pruning_rates_set \
                else pruning_rate

            filters_num = torch.tensor([get_filters_num(minfo.module) for minfo in group.nodes])
            assert torch.all(filters_num == filters_num[0])
            device = group.nodes[0].module.weight.device

            cumulative_filters_importance = torch.zeros(filters_num[0]).to(device)
            # 1. Calculate cumulative importance for all filters in group
            for minfo in group.nodes:
                filters_importance = self.filter_importance(minfo.module.weight,
                                                            minfo.module.target_weight_dim_for_compression)
                cumulative_filters_importance += filters_importance

            # 2. Calculate threshold
            num_of_sparse_elems = get_rounded_pruned_element_number(cumulative_filters_importance.size(0),
                                                                    group_pruning_rate)
            threshold = sorted(cumulative_filters_importance)[min(num_of_sparse_elems, filters_num[0] - 1)]
            mask = calculate_binary_mask(cumulative_filters_importance, threshold)

            # 3. Set binary masks for filter
            for minfo in group.nodes:
                pruning_module = minfo.operand
                pruning_module.binary_filter_pruning_mask = mask

        # Calculate actual flops with new masks
        self.current_flops = self._calculate_flops_pruned_model_by_masks()

    def _set_binary_masks_for_pruned_modules_globally(self, pruning_rate: float) -> None:
        """
        Set the binary mask values for layer groups according to the global pruning rate.
        Filter importance scores in each group are merged into a single global list and a
        threshold value separating the pruning_rate proportion of the least important filters
        in the model is calculated. Filters are pruned globally according to the threshold value.
        """
        nncf_logger.debug("Setting new binary masks for all pruned modules together.")
        filter_importances = []
        # 1. Calculate importances for all groups of  filters
        for group in self.pruned_module_groups_info.get_all_clusters():
            filters_num = torch.tensor([get_filters_num(minfo.module) for minfo in group.nodes])
            assert torch.all(filters_num == filters_num[0])
            device = group.nodes[0].module.weight.device

            cumulative_filters_importance = torch.zeros(filters_num[0]).to(device)
            # Calculate cumulative importance for all filters in this group
            for minfo in group.nodes:
                normalized_weight = self.weights_normalizer(minfo.module.weight)
                filters_importance = self.filter_importance(normalized_weight,
                                                            minfo.module.target_weight_dim_for_compression)
                cumulative_filters_importance += filters_importance

            filter_importances.append(cumulative_filters_importance)

        # 2. Calculate one threshold for all weights
        importances = torch.cat(filter_importances)
        threshold = sorted(importances)[int(pruning_rate * importances.size(0))]

        # 3. Set binary masks for filters in groups
        for i, group in enumerate(self.pruned_module_groups_info.get_all_clusters()):
            mask = calculate_binary_mask(filter_importances[i], threshold)
            for minfo in group.nodes:
                pruning_module = minfo.operand
                pruning_module.binary_filter_pruning_mask = mask

        # Calculate actual flops with new masks
        self.current_flops = self._calculate_flops_pruned_model_by_masks()

    def _set_binary_masks_for_pruned_modules_globally_by_flops_target(self,
                                                                      target_flops_pruning_rate: float) -> None:
        """
        Sorting all prunable filters in the network by importance and pruning the amount of the
        least important filters sufficient to achieve the target pruning rate by flops.
        Filters are pruned one-by-one and the corresponding flops value is checked.
        :param target_flops_pruning_rate: target proportion of flops removed from the model
        :return:
        """
        target_flops = self.full_flops * (1 - target_flops_pruning_rate)

        # 1. Initialize masks
        for minfo in self.pruned_module_groups_info.get_all_nodes():
            pruning_module = minfo.operand
            pruning_module.binary_filter_pruning_mask = torch.ones(get_filters_num(minfo.module)).to(
                minfo.module.weight.device)

        # 2. Calculate filter importances for all prunable groups
        filter_importances = []
        cluster_indexes = []
        filter_indexes = []

        for cluster in self.pruned_module_groups_info.get_all_clusters():
            filters_num = torch.tensor([get_filters_num(minfo.module) for minfo in cluster.nodes])
            assert torch.all(filters_num == filters_num[0])
            device = cluster.nodes[0].module.weight.device

            cumulative_filters_importance = torch.zeros(filters_num[0]).to(device)
            # Calculate cumulative importance for all filters in this group
            for minfo in cluster.nodes:
                normalized_weight = self.weights_normalizer(minfo.module.weight)
                filters_importance = self.filter_importance(normalized_weight,
                                                            minfo.module.target_weight_dim_for_compression)
                cumulative_filters_importance += filters_importance

            filter_importances.append(cumulative_filters_importance)
            cluster_indexes.append(cluster.id * torch.ones_like(cumulative_filters_importance))
            filter_indexes.append(torch.arange(len(cumulative_filters_importance)))

        importances = torch.cat(filter_importances)
        cluster_indexes = torch.cat(cluster_indexes)
        filter_indexes = torch.cat(filter_indexes)

        # 3. Sort all filter groups by importances and prune the least important filters
        # until target flops pruning rate is achieved
        sorted_importances = sorted(zip(importances, cluster_indexes, filter_indexes), key=lambda x: x[0])
        cur_num = 0
        tmp_in_channels = self.modules_in_channels.copy()
        tmp_out_channels = self.modules_out_channels.copy()
        while cur_num < len(sorted_importances):
            cluster_idx = int(sorted_importances[cur_num][1])
            filter_idx = int(sorted_importances[cur_num][2])

            if self.pruning_quotas[cluster_idx] > 0:
                self.pruning_quotas[cluster_idx] -= 1
            else:
                cur_num += 1
                continue

            cluster = self.pruned_module_groups_info.get_cluster_by_id(cluster_idx)
            for node in cluster.nodes:
                tmp_out_channels[node.module_scope] -= 1
                node.operand.binary_filter_pruning_mask[filter_idx] = 0

            # Prune in channels in all next nodes
            next_nodes = self.next_nodes[cluster.id]
            for node_id in next_nodes:
                tmp_in_channels[node_id] -= 1

            flops = self._calculate_flops_in_pruned_model(tmp_in_channels, tmp_out_channels)
            if flops < target_flops:
                self.current_flops = flops
                return
            cur_num += 1
        raise RuntimeError("Can't prune model to asked flops pruning rate")

    def _apply_masks(self):
        nncf_logger.debug("Applying pruning binary masks")

        def _apply_binary_mask_to_module_weight_and_bias(module, mask, module_scope):
            with torch.no_grad():
                dim = module.target_weight_dim_for_compression if isinstance(module, _NNCFModuleMixin) else 0
                # Applying the mask to weights
                inplace_apply_filter_binary_mask(mask, module.weight, module_scope, dim)
                # Applying the mask to biases (if they exist)
                if module.bias is not None:
                    inplace_apply_filter_binary_mask(mask, module.bias, module_scope)

        # 1. Propagate masks for all modules
        graph = self.model.get_original_graph()

        init_output_masks_in_graph(graph, self.pruned_module_groups_info.get_all_nodes())
        MaskPropagationAlgorithm(graph, PT_PRUNING_OPERATOR_METATYPES).mask_propagation()

        # 2. Apply the masks
        types_to_apply_mask = [v.op_func_name for v in NNCF_GENERAL_CONV_MODULES_DICT] + ['group_norm']
        if self.prune_batch_norms:
            types_to_apply_mask.append('batch_norm')

        pruned_node_modules = list()
        for node in graph.get_all_nodes():
            if node.node_type not in types_to_apply_mask:
                continue
            scope = node.ia_op_exec_context.scope_in_model
            node_module = self.model.get_module_by_scope(scope)
            if node.data['output_mask'] is not None and node_module not in pruned_node_modules:
                _apply_binary_mask_to_module_weight_and_bias(node_module, node.data['output_mask'], scope)
                pruned_node_modules.append(node_module)

    @staticmethod
    def create_stats_table_for_pruning_export(old_modules_info, new_modules_info):
        """
        Creating a table with comparison of model params number before and after pruning.
        :param old_modules_info: Information about pruned layers before actually prune layers.
        :param new_modules_info: Information about pruned layers after actually prune layers.
        """
        table = Texttable()
        header = ["Name", "Weight's shape", "New weight's shape", "Bias shape", "New bias shape",
                  "Weight's params count", "New weight's params count",
                  "Mask zero %", "Layer PR"]
        data = [header]

        for layer in old_modules_info.keys():
            assert layer in new_modules_info

            drow = {h: 0 for h in header}
            drow["Name"] = layer
            drow["Weight's shape"] = old_modules_info[layer]['w_shape']
            drow["New weight's shape"] = new_modules_info[layer]['w_shape']
            drow["Bias shape"] = old_modules_info[layer]['b_shape']
            drow["New bias shape"] = new_modules_info[layer]['b_shape']

            drow["Weight's params count"] = old_modules_info[layer]['params_count']
            drow["New weight's params count"] = new_modules_info[layer]['params_count']

            drow["Mask zero %"] = old_modules_info[layer]['mask_pr']

            drow["Layer PR"] = 1 - new_modules_info[layer]['params_count'] / old_modules_info[layer]['params_count']
            row = [drow[h] for h in header]
            data.append(row)
        table.add_rows(data)
        return table

    def prepare_for_export(self):
        """
        This function discards the pruned filters based on the binary masks
        before exporting the model to ONNX.
        """
        self._apply_masks()
        model = self._model.eval().cpu()
        graph = model.get_original_graph()

        parameters_count_before = model.get_parameters_count_in_model()
        flops = model.get_MACs_in_model()
        pruned_layers_stats = self.get_stats_for_pruned_modules()

        init_output_masks_in_graph(graph, self.pruned_module_groups_info.get_all_nodes())
        model_pruner = ModelPruner(model, graph, PT_PRUNING_OPERATOR_METATYPES)
        model_pruner.prune_model()

        parameters_count_after = model.get_parameters_count_in_model()
        flops_after = model.get_MACs_in_model()
        new_pruned_layers_stats = self.get_stats_for_pruned_modules()
        stats = self.create_stats_table_for_pruning_export(pruned_layers_stats, new_pruned_layers_stats)

        nncf_logger.info(stats.draw())
        nncf_logger.info('Final Model Pruning Rate = %.3f', 1 - parameters_count_after / parameters_count_before)
        nncf_logger.info('Total MAC pruning level = %.3f', 1 - flops_after / flops)

    def compression_level(self) -> CompressionLevel:
        target_pruning_level = self.scheduler.target_level
        actual_pruning_level = self._pruning_rate
        if actual_pruning_level == 0:
            return CompressionLevel.NONE
        if actual_pruning_level >= target_pruning_level:
            return CompressionLevel.FULL
        return CompressionLevel.PARTIAL

    @property
    def compression_rate(self):
        if self.prune_flops:
            return 1 - self.current_flops / self.full_flops
        return self.pruning_rate

    @compression_rate.setter
    def compression_rate(self, pruning_rate):
        is_pruning_controller_frozen = self.frozen
        self.frozen = False
        self.set_pruning_rate(pruning_rate)
        self.frozen = is_pruning_controller_frozen<|MERGE_RESOLUTION|>--- conflicted
+++ resolved
@@ -50,17 +50,9 @@
 from nncf.pruning.filter_pruning.functions import tensor_l2_normalizer
 from nncf.pruning.filter_pruning.layers import FilterPruningBlock
 from nncf.pruning.filter_pruning.layers import inplace_apply_filter_binary_mask
-<<<<<<< HEAD
-from nncf.common.pruning.model_analysis import Clusterization
-from nncf.common.pruning.utils import get_next_nodes_of_types
-from nncf.common.pruning.utils import get_rounded_pruned_element_number
-from nncf.common.pruning.schedulers import PRUNING_SCHEDULERS
-from nncf.utils import get_filters_num, compute_FLOPs_hook
-from nncf.common.accuracy_aware_training.algo import ACCURACY_AWARE_CONTROLLERS
-=======
 from nncf.pruning.utils import init_output_masks_in_graph
 from nncf.utils import get_filters_num
->>>>>>> a0280d49
+from nncf.common.accuracy_aware_training.algo import ACCURACY_AWARE_CONTROLLERS
 
 
 @COMPRESSION_ALGORITHMS.register('filter_pruning')
@@ -222,11 +214,7 @@
 
         for group in self.pruned_module_groups_info.get_all_clusters():
             assert all(tmp_out_channels[group.nodes[0].module_scope] == tmp_out_channels[node.module_scope] for node in
-<<<<<<< HEAD
-                        group.nodes)
-=======
                        group.nodes)
->>>>>>> a0280d49
             new_out_channels_num = int(sum(group.nodes[0].operand.binary_filter_pruning_mask))
             num_of_sparse_elems = len(group.nodes[0].operand.binary_filter_pruning_mask) - new_out_channels_num
             for node in group.nodes:
@@ -270,26 +258,6 @@
         :param pruning_rate: proportion of zero filters in all modules
         :return: flops number in pruned model
         """
-<<<<<<< HEAD
-        tmp_in_channels = self.modules_in_channels.copy()
-        tmp_out_channels = self.modules_out_channels.copy()
-
-        for group in self.pruned_module_groups_info.get_all_clusters():
-            assert all(tmp_out_channels[group.nodes[0].module_scope] == tmp_out_channels[node.module_scope] for node in
-                        group.nodes)
-            # prune all nodes in cluster (by output channels)
-            old_out_channels = self.modules_out_channels[group.nodes[0].module_scope]
-            num_of_sparse_elems = get_rounded_pruned_element_number(old_out_channels, pruning_rate)
-            new_out_channels_num = old_out_channels - num_of_sparse_elems
-
-            for node in group.nodes:
-                tmp_out_channels[node.module_scope] = new_out_channels_num
-
-            # Prune in_channels in all next nodes of cluster
-            next_nodes = self.next_nodes[group.id]
-            for node_id in next_nodes:
-                tmp_in_channels[node_id] = new_out_channels_num
-=======
         tmp_in_channels, tmp_out_channels = \
             calculate_in_out_channels_in_uniformly_pruned_model(
                 pruning_groups=self.pruned_module_groups_info.get_all_clusters(),
@@ -297,7 +265,6 @@
                 full_input_channels=self.modules_in_channels,
                 full_output_channels=self.modules_out_channels,
                 pruning_groups_next_nodes=self.next_nodes)
->>>>>>> a0280d49
         flops = self._calculate_flops_in_pruned_model(tmp_in_channels, tmp_out_channels)
         return flops
 
